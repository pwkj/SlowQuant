--- conflicted
+++ resolved
@@ -24,10 +24,7 @@
     expectation_value,
     get_grad_action,
     propagate_state,
-<<<<<<< HEAD
     propagate_state_SA,
-=======
->>>>>>> e26074fc
     propagate_unitary,
     propagate_unitary_SA,
 )
@@ -787,7 +784,6 @@
             )
             self._old_opt_parameters = np.zeros_like(self.thetas) + 10**20
             self._E_opt_old = 0.0
-<<<<<<< HEAD
             if optimizer_name.lower() == "rotosolve":
                 res = optimizer.minimize(
                     self.thetas,
@@ -801,12 +797,6 @@
                 res = optimizer.minimize(
                     self.thetas,
                 )
-=======
-            res = optimizer.minimize(
-                self.thetas,
-                extra_options={"R": self.ups_layout.grad_param_R, "param_names": self.ups_layout.param_names},
-            )
->>>>>>> e26074fc
             self.thetas = res.x.tolist()
 
             if orbital_optimization and len(self.kappa) != 0:
@@ -926,7 +916,6 @@
         optimizer = Optimizers(energy, optimizer_name, grad=gradient, maxiter=maxiter, tol=tol)
         self._old_opt_parameters = np.zeros_like(parameters) + 10**20
         self._E_opt_old = 0.0
-<<<<<<< HEAD
         if optimizer_name.lower() == "rotosolve":
             res = optimizer.minimize(
                 parameters,
@@ -940,12 +929,6 @@
             res = optimizer.minimize(
                 parameters,
             )
-=======
-        res = optimizer.minimize(
-            parameters,
-            extra_options={"R": self.ups_layout.grad_param_R, "param_names": self.ups_layout.param_names},
-        )
->>>>>>> e26074fc
         if orbital_optimization:
             self.thetas = res.x[len(self.kappa) :].tolist()
             for i in range(len(self.kappa)):  # pylint: disable=consider-using-enumerate
@@ -982,7 +965,6 @@
             # Thus only construct these if orbital-optimization is turned on,
             # since the RDMs will be reused in the oo gradient calculation.
             rdms = ReducedDenstiyMatrix(
-<<<<<<< HEAD
                 self.num_inactive_orbs,
                 self.num_active_orbs,
                 self.num_virtual_orbs,
@@ -1025,29 +1007,10 @@
             state_vec = propagate_unitary(
                 state_vec,
                 i,
-                self.idx2det,
-                self.det2idx,
-=======
->>>>>>> e26074fc
-                self.num_inactive_orbs,
-                self.num_active_orbs,
-                self.num_virtual_orbs,
-                rdm1=self.rdm1,
-                rdm2=self.rdm2,
-            )
-            E = get_electronic_energy(
-                rdms, self.h_mo, self.g_mo, self.num_inactive_orbs, self.num_active_orbs
-            )
-        else:
-            E = expectation_value(
-                self.ci_coeffs,
-                [hamiltonian_0i_0a(self.h_mo, self.g_mo, self.num_inactive_orbs, self.num_active_orbs)],
-                self.ci_coeffs,
                 self.ci_info,
                 self.thetas,
                 self.ups_layout,
             )
-<<<<<<< HEAD
         state_vecs = []
         theta_tmp = np.copy(self.thetas)
         for theta_diff in theta_diffs:
@@ -1056,13 +1019,7 @@
                 propagate_unitary(
                     state_vec,
                     theta_idx,
-                    self.idx2det,
-                    self.det2idx,
-                    self.num_inactive_orbs,
-                    self.num_active_orbs,
-                    self.num_virtual_orbs,
-                    self.num_active_elec_alpha,
-                    self.num_active_elec_beta,
+                    self.ci_info,
                     theta_tmp,
                     self.ups_layout,
                 )
@@ -1072,13 +1029,7 @@
             state_vecs = propagate_unitary_SA(
                 state_vecs,
                 i,
-                self.idx2det,
-                self.det2idx,
-                self.num_inactive_orbs,
-                self.num_active_orbs,
-                self.num_virtual_orbs,
-                self.num_active_elec_alpha,
-                self.num_active_elec_beta,
+                self.ci_info,
                 self.thetas,
                 self.ups_layout,
             )
@@ -1086,13 +1037,7 @@
         bra_vec = propagate_state_SA(
             [Hamiltonian],
             state_vecs,
-            self.idx2det,
-            self.det2idx,
-            self.num_inactive_orbs,
-            self.num_active_orbs,
-            self.num_virtual_orbs,
-            self.num_active_elec_alpha,
-            self.num_active_elec_beta,
+            self.ci_info,
             self.thetas,
             self.ups_layout,
         )
@@ -1100,11 +1045,6 @@
         for bra, ket in zip(bra_vec, state_vecs):
             energies.append(bra @ ket)
         return energies
-=======
-        self._E_opt_old = E
-        self._old_opt_parameters = np.copy(parameters)
-        return E
->>>>>>> e26074fc
 
     def _calc_gradient_optimization(
         self, parameters: list[float], theta_optimization: bool, kappa_optimization: bool
