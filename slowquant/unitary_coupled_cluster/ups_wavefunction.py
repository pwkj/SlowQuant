--- conflicted
+++ resolved
@@ -60,16 +60,10 @@
             ansatz_options = {}
         if len(cas) != 2:
             raise ValueError(f"cas must have two elements, got {len(cas)} elements.")
-<<<<<<< HEAD
-        self._c_orthonormal = c_orthonormal
-        self.h_ao = h_ao
-        self.g_ao = g_ao
-=======
         # Init stuff
         self._c_mo = mo_coeffs
         self._h_ao = h_ao
         self._g_ao = g_ao
->>>>>>> fbde08b7
         self.inactive_spin_idx = []
         self.virtual_spin_idx = []
         self.active_spin_idx = []
@@ -96,6 +90,7 @@
         self._g_mo = None
         self._energy_elec: float | None = None
         self.ansatz_options = ansatz_options
+        # Construct spin orbital spaces and indices
         active_space = []
         orbital_counter = 0
         for i in range(num_elec - cas[0], num_elec):
@@ -146,7 +141,7 @@
         for idx in self.active_unocc_spin_idx:
             if idx // 2 not in self.active_unocc_idx:
                 self.active_unocc_idx.append(idx // 2)
-        # Make shifted indecies
+        # Make shifted indices
         if len(self.active_spin_idx) != 0:
             active_shift = np.min(self.active_spin_idx)
             for active_idx in self.active_spin_idx:
@@ -171,8 +166,10 @@
         self.kappa_redundant_idx = []
         self._kappa_old = []
         # kappa can be optimized in spatial basis
+        # Loop over all q>p orb combinations and find redundant kappas
         for p in range(0, self.num_orbs):
             for q in range(p + 1, self.num_orbs):
+                # find redundant kappas
                 if p in self.inactive_idx and q in self.inactive_idx:
                     self.kappa_redundant_idx.append((p, q))
                     continue
@@ -183,28 +180,11 @@
                     if p in self.active_idx and q in self.active_idx:
                         self.kappa_redundant_idx.append((p, q))
                         continue
-                if include_active_kappa:
-                    if p in self.active_occ_idx and q in self.active_occ_idx:
-                        self.kappa_redundant.append(0.0)
-                        self._kappa_redundant_old.append(0.0)
-                        self.kappa_redundant_idx.append([p, q])
-                        continue
-                    if p in self.active_unocc_idx and q in self.active_unocc_idx:
-                        self.kappa_redundant.append(0.0)
-                        self._kappa_redundant_old.append(0.0)
-                        self.kappa_redundant_idx.append([p, q])
-                        continue
                 if not (p in self.active_idx and q in self.active_idx):
-<<<<<<< HEAD
-                    self.kappa_no_activeactive_idx.append([p, q])
-                    self.kappa_no_activeactive_idx_dagger.append([q, p])
-                self.kappa.append(0.0)
-=======
                     self.kappa_no_activeactive_idx.append((p, q))
                     self.kappa_no_activeactive_idx_dagger.append((q, p))
                 # the rest is non-redundant
                 self._kappa.append(0.0)
->>>>>>> fbde08b7
                 self._kappa_old.append(0.0)
                 self.kappa_idx.append((p, q))
         # HF like orbital rotation indices
@@ -230,26 +210,43 @@
         hf_det = int("1" * self.num_active_elec + "0" * (self.num_active_spin_orbs - self.num_active_elec), 2)
         self.csf_coeffs[self.ci_info.det2idx[hf_det]] = 1
         self.ci_coeffs = np.copy(self.csf_coeffs)
+        # Construct UPS Structure
         self.ups_layout = UpsStructure()
         if ansatz.lower() == "tups":
             self.ups_layout.create_tups(self.num_active_orbs, self.ansatz_options)
         elif ansatz.lower() == "qnp":
             self.ansatz_options["do_qnp"] = True
             self.ups_layout.create_tups(self.num_active_orbs, self.ansatz_options)
+        elif ansatz.lower() == "fuccsd":
+            self.ansatz_options["S"] = True
+            self.ansatz_options["D"] = True
+            if "n_layers" not in self.ansatz_options.keys():
+                # default option
+                self.ansatz_options["n_layers"] = 1
+            self.ups_layout.create_fUCC(self.num_active_orbs, self.num_active_elec, self.ansatz_options)
+        elif ansatz.lower() == "ksafupccgsd":
+            self.ansatz_options["SAGS"] = True
+            self.ansatz_options["GpD"] = True
+            self.ups_layout.create_fUCC(self.num_active_orbs, self.num_active_elec, self.ansatz_options)
+        elif ansatz.lower() == "sdsfuccsd":
+            self.ansatz_options["D"] = True
+            if "n_layers" not in self.ansatz_options.keys():
+                # default option
+                self.ansatz_options["n_layers"] = 1
+            self.ups_layout.create_SDSfUCC(self.num_active_orbs, self.num_active_elec, self.ansatz_options)
+        elif ansatz.lower() == "ksasdsfupccgsd":
+            self.ansatz_options["GpD"] = True
+            self.ups_layout.create_SDSfUCC(self.num_active_orbs, self.num_active_elec, self.ansatz_options)
         elif ansatz.lower() == "fucc":
             if "n_layers" not in self.ansatz_options.keys():
                 # default option
                 self.ansatz_options["n_layers"] = 1
             self.ups_layout.create_fUCC(self.num_active_orbs, self.num_active_elec, self.ansatz_options)
-        elif ansatz.lower() == "ksafupccgsd":
-            self.ups_layout.create_kSAfUpCCGSD(self.num_active_orbs, self.ansatz_options)
-        elif ansatz.lower() == "duccsd":
+        elif ansatz.lower() == "sdsfucc":
             if "n_layers" not in self.ansatz_options.keys():
                 # default option
                 self.ansatz_options["n_layers"] = 1
-            self.ups_layout.create_dUCCSD(self.num_active_orbs, self.num_active_elec, self.ansatz_options)
-        elif ansatz.lower() == "ksadupccgsd":
-            self.ups_layout.create_kSAdUpCCGSD(self.num_active_orbs, self.ansatz_options)
+            self.ups_layout.create_SDSfUCC(self.num_active_orbs, self.num_active_elec, self.ansatz_options)
         else:
             raise ValueError(f"Got unknown ansatz, {ansatz}")
         self._thetas = np.zeros(self.ups_layout.n_params).tolist()
@@ -312,20 +309,6 @@
         Returns:
             Molecular orbital coefficients.
         """
-<<<<<<< HEAD
-        kappa_mat = np.zeros_like(self._c_orthonormal)
-        if len(self.kappa) != 0:
-            if np.max(np.abs(self.kappa)) > 0.0:
-                for kappa_val, (p, q) in zip(self.kappa, self.kappa_idx):
-                    kappa_mat[p, q] = kappa_val
-                    kappa_mat[q, p] = -kappa_val
-        if len(self.kappa_redundant) != 0:
-            if np.max(np.abs(self.kappa_redundant)) > 0.0:
-                for kappa_val, (p, q) in zip(self.kappa_redundant, self.kappa_redundant_idx):
-                    kappa_mat[p, q] = kappa_val
-                    kappa_mat[q, p] = -kappa_val
-        return np.matmul(self._c_orthonormal, scipy.linalg.expm(-kappa_mat))
-=======
         # Construct anti-hermitian kappa matrix
         kappa_mat = np.zeros_like(self._c_mo)
         if len(self.kappa) != 0:
@@ -338,7 +321,6 @@
                     kappa_mat[q, p] = -(kappa_val - kappa_old)
         # Apply orbital rotation unitary to MO coefficients
         return np.matmul(self._c_mo, scipy.linalg.expm(-kappa_mat))
->>>>>>> fbde08b7
 
     @property
     def h_mo(self) -> np.ndarray:
@@ -364,7 +346,7 @@
 
     @property
     def rdm1(self) -> np.ndarray:
-        """Calcuate one-electron reduced density matrix.
+        """Calculate one-electron reduced density matrix in the active space.
 
         Returns:
             One-electron reduced density matrix.
@@ -389,7 +371,7 @@
 
     @property
     def rdm2(self) -> np.ndarray:
-        """Calcuate two-electron reduced density matrix.
+        """Calculate two-electron reduced density matrix in the active space.
 
         Returns:
             Two-electron reduced density matrix.
@@ -766,62 +748,6 @@
             maxiter: Maximum number of iterations.
             is_silent_subiterations: Silence subiterations.
         """
-<<<<<<< HEAD
-        e_tot = partial(
-            energy_ups,
-            orbital_optimized=orbital_optimization,
-            wf=self,
-        )
-        parameter_gradient = partial(
-            gradient_ups,
-            orbital_optimized=orbital_optimization,
-            wf=self,
-        )
-        global iteration  # pylint: disable=global-variable-undefined
-        global start  # pylint: disable=global-variable-undefined
-        iteration = 0  # type: ignore
-        start = time.time()  # type: ignore
-
-        def print_progress(x: Sequence[float]) -> None:
-            """Print progress during energy minimization of wave function.
-
-            Args:
-                x: Wave function parameters.
-            """
-            global iteration  # pylint: disable=global-variable-undefined
-            global start  # pylint: disable=global-variable-undefined
-            time_str = f"{time.time() - start:7.2f}"  # type: ignore
-            e_str = f"{e_tot(x):3.12f}"
-            print(f"{str(iteration + 1).center(11)} | {time_str.center(18)} | {e_str.center(27)}")  # type: ignore
-            iteration += 1  # type: ignore [name-defined]
-            start = time.time()  # type: ignore [name-defined]
-
-        def silent_progress(x: Sequence[float]) -> None:  # pylint: disable=unused-argument
-            """Print progress during energy minimization of wave function.
-
-            Args:
-                x: Wave function parameters.
-            """
-            pass  # pylint: disable=unnecessary-pass
-
-        parameters: list[float] = []
-        num_kappa = 0
-        num_theta = 0
-        if orbital_optimization:
-            parameters += self.kappa
-            num_kappa += len(self.kappa)
-        for theta in self.thetas:
-            parameters.append(theta)
-            num_theta += 1
-        if is_silent:
-            res = scipy.optimize.minimize(
-                e_tot,
-                parameters,
-                tol=convergence_threshold,
-                callback=silent_progress,
-                method="SLSQP",
-                jac=parameter_gradient,
-=======
         print("### Parameters information:")
         if orbital_optimization:
             print(f"### Number kappa: {len(self.kappa)}")
@@ -840,7 +766,6 @@
                 self._calc_energy_optimization,
                 theta_optimization=True,
                 kappa_optimization=False,
->>>>>>> fbde08b7
             )
             gradient_theta = partial(
                 self._calc_gradient_optimization,
@@ -855,213 +780,6 @@
                 tol=tol,
                 is_silent=is_silent_subiterations,
             )
-<<<<<<< HEAD
-        self._energy_elec = res["fun"]
-        param_idx = 0
-        if orbital_optimization:
-            param_idx += len(self.kappa)
-            for i in range(len(self.kappa)):  # pylint: disable=consider-using-enumerate
-                self.kappa[i] = 0
-                self._kappa_old[i] = 0
-            for i in range(len(self.kappa_redundant)):  # pylint: disable=consider-using-enumerate
-                self.kappa_redundant[i] = 0
-                self._kappa_redundant_old[i] = 0
-        self.thetas = res["x"][param_idx : num_theta + param_idx].tolist()
-
-
-def energy_ups(
-    parameters: Sequence[float],
-    orbital_optimized: bool,
-    wf: WaveFunctionUPS,
-) -> float:
-    r"""Calculate electronic energy of SA-UPS wave function.
-
-    .. math::
-        E = \left<0\left|\hat{H}\right|0\right>
-
-    Args:
-        parameters: Sequence of all parameters.
-                    Ordered as orbital rotations, active-space excitations.
-        orbital_optimized: Do orbital optimization.
-        wf: Wave function object.
-
-    Returns:
-        Electronic energy.
-    """
-    kappa = []
-    theta = []
-    idx_counter = 0
-    if orbital_optimized:
-        for _ in range(len(wf.kappa_idx)):
-            kappa.append(parameters[idx_counter])
-            idx_counter += 1
-    for par in parameters[idx_counter:]:
-        theta.append(par)
-    assert len(parameters) == len(kappa) + len(theta)
-
-    kappa_mat = np.zeros_like(wf.c_orthonormal)
-    if orbital_optimized:
-        for kappa_val, (p, q) in zip(
-            np.array(kappa) - np.array(wf._kappa_old), wf.kappa_idx  # pylint: disable=protected-access
-        ):
-            kappa_mat[p, q] = kappa_val
-            kappa_mat[q, p] = -kappa_val
-    if len(wf.kappa_redundant) != 0:
-        if np.max(np.abs(wf.kappa_redundant)) > 0.0:
-            for kappa_val, (p, q) in zip(
-                np.array(wf.kappa_redundant)
-                - np.array(wf._kappa_redundant_old),  # pylint: disable=protected-access
-                wf.kappa_redundant_idx,
-            ):
-                kappa_mat[p, q] = kappa_val
-                kappa_mat[q, p] = -kappa_val
-    c_trans = np.matmul(wf.c_orthonormal, scipy.linalg.expm(-kappa_mat))
-    if orbital_optimized:
-        wf._kappa_old = kappa.copy()  # pylint: disable=protected-access
-        wf._kappa_redundant_old = wf.kappa_redundant.copy()  # pylint: disable=protected-access
-    # Moving expansion point of kappa
-    wf.c_orthonormal = c_trans
-    # Add thetas
-    wf.thetas = theta
-    return expectation_value(
-        wf.ci_coeffs,
-        [
-            hamiltonian_0i_0a(
-                wf.h_mo,
-                wf.g_mo,
-                wf.num_inactive_orbs,
-                wf.num_active_orbs,
-            )
-        ],
-        wf.ci_coeffs,
-        wf.idx2det,
-        wf.det2idx,
-        wf.num_inactive_orbs,
-        wf.num_active_orbs,
-        wf.num_virtual_orbs,
-        wf.num_active_elec_alpha,
-        wf.num_active_elec_beta,
-        wf.thetas,
-        wf.ups_layout,
-    )
-
-def gradient_ups(
-    parameters: Sequence[float],
-    orbital_optimized: bool,
-    wf: WaveFunctionUPS,
-) -> np.ndarray:
-    """Calcuate electronic gradient.
-
-    Args:
-        parameters: Sequence of all parameters.
-                    Ordered as orbital rotations, active-space excitations.
-        orbital_optimized: Do orbital optimization.
-        wf: Wave function object.
-
-    Returns:
-        Electronic gradient.
-    """
-    number_kappas = 0
-    if orbital_optimized:
-        number_kappas = len(wf.kappa_idx)
-    gradient = np.zeros_like(parameters)
-    if orbital_optimized:
-        gradient[:number_kappas] = orbital_rotation_gradient(
-            wf,
-        )
-    gradient[number_kappas:] = active_space_parameter_gradient(
-        wf,
-    )
-    return gradient
-
-
-def orbital_rotation_gradient(
-    wf: WaveFunctionUPS,
-) -> np.ndarray:
-    """Calcuate electronic gradient with respect to orbital rotations.
-
-    Args:
-        wf: Wave function object.
-
-    Return:
-        Electronic gradient with respect to orbital rotations.
-    """
-    rdms = ReducedDenstiyMatrix(
-        wf.num_inactive_orbs,
-        wf.num_active_orbs,
-        wf.num_active_orbs,
-        rdm1=wf.rdm1,
-        rdm2=wf.rdm2,
-    )
-    gradient = get_orbital_gradient(
-        rdms, wf.h_mo, wf.g_mo, wf.kappa_idx, wf.num_inactive_orbs, wf.num_active_orbs
-    )
-    return gradient
-
-
-def active_space_parameter_gradient(
-    wf: WaveFunctionUPS,
-) -> np.ndarray:
-    """Calcuate electronic gradient with respect to active space parameters.
-
-    Args:
-        wf: Wave function object.
-
-    Returns:
-        Electronic gradient with respect to active spae parameters.
-    """
-    Hamiltonian = build_operator_matrix(
-        hamiltonian_0i_0a(
-            wf.h_mo,
-            wf.g_mo,
-            wf.num_inactive_orbs,
-            wf.num_active_orbs,
-        ).get_folded_operator(wf.num_inactive_orbs, wf.num_active_orbs, wf.num_virtual_orbs),
-        wf.idx2det,
-        wf.det2idx,
-        wf.num_active_orbs,
-    )
-
-    gradient_theta = np.zeros_like(wf.thetas)
-    bra_vec = construct_ups_state(
-        np.matmul(Hamiltonian, wf.ci_coeffs),
-        wf.num_active_orbs,
-        wf.num_active_elec_alpha,
-        wf.num_active_elec_beta,
-        wf.thetas,
-        wf.ups_layout,
-        dagger=True,
-    )
-    ket_vec = np.copy(wf.csf_coeffs)
-    ket_vec_tmp = np.copy(wf.csf_coeffs)
-    for i in range(len(wf.thetas)):
-        ket_vec_tmp = get_grad_action(
-            ket_vec,
-            i,
-            wf.num_active_orbs,
-            wf.num_active_elec_alpha,
-            wf.num_active_elec_beta,
-            wf.ups_layout,
-        )
-        gradient_theta[i] += 2 * np.matmul(bra_vec, ket_vec_tmp)
-        bra_vec = propagate_unitary(
-            bra_vec,
-            i,
-            wf.num_active_orbs,
-            wf.num_active_elec_alpha,
-            wf.num_active_elec_beta,
-            wf.thetas,
-            wf.ups_layout,
-        )
-        ket_vec = propagate_unitary(
-            ket_vec,
-            i,
-            wf.num_active_orbs,
-            wf.num_active_elec_alpha,
-            wf.num_active_elec_beta,
-            wf.thetas,
-            wf.ups_layout,
-=======
             self._old_opt_parameters = np.zeros_like(self.thetas) + 10**20
             self._E_opt_old = 0.0
             res = optimizer.minimize(
@@ -1190,7 +908,6 @@
         res = optimizer.minimize(
             parameters,
             extra_options={"R": self.ups_layout.grad_param_R, "param_names": self.ups_layout.param_names},
->>>>>>> fbde08b7
         )
         if orbital_optimization:
             self.thetas = res.x[len(self.kappa) :].tolist()
