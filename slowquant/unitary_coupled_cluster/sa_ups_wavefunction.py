from __future__ import annotations

import time
from collections.abc import Sequence
from functools import partial
from typing import Any

import numpy as np
import scipy
import scipy.optimize

from slowquant.molecularintegrals.integralfunctions import (
    one_electron_integral_transform,
    two_electron_integral_transform,
)
from slowquant.unitary_coupled_cluster.ci_spaces import get_indexing
from slowquant.unitary_coupled_cluster.density_matrix import (
    ReducedDenstiyMatrix,
    get_orbital_gradient,
)
from slowquant.unitary_coupled_cluster.operator_state_algebra import (
    construct_ups_state_SA,
    expectation_value,
    expectation_value_SA,
    get_grad_action_SA,
    propagate_state_SA,
    propagate_unitary_SA,
)
from slowquant.unitary_coupled_cluster.operators import (
    Epq,
    hamiltonian_0i_0a,
    one_elec_op_0i_0a,
)
from slowquant.unitary_coupled_cluster.optimizers import Optimizers
from slowquant.unitary_coupled_cluster.util import UpsStructure


class WaveFunctionSAUPS:
    def __init__(
        self,
        num_elec: int,
        cas: Sequence[int],
        mo_coeffs: np.ndarray,
        h_ao: np.ndarray,
        g_ao: np.ndarray,
        states: tuple[list[list[float]], list[list[str]]],
        ansatz: str,
        ansatz_options: dict[str, Any] | None = None,
        include_active_kappa: bool = False,
    ) -> None:
        """Initialize for SA-UPS wave function.

        Args:
            num_elec: Number of electrons.
            cas: CAS(num_active_elec, num_active_orbs),
                 orbitals are counted in spatial basis.
            mo_coeffs: Initial orbital coefficients.
            h_ao: One-electron integrals in AO for Hamiltonian.
            g_ao: Two-electron integrals in AO.
            states: States to include in the state-averaged expansion.
            ansatz: Name of ansatz.
            ansatz_options: Ansatz options.
            include_active_kappa: Include active-active orbital rotations.
        """
        if ansatz_options is None:
            ansatz_options = {}
        if len(cas) != 2:
            raise ValueError(f"cas must have two elements, got {len(cas)} elements.")
<<<<<<< HEAD
        self._c_orthonormal = c_orthonormal
        self.h_ao = h_ao
        self.g_ao = g_ao
=======
        # Init stuff
        self._c_mo = mo_coeffs
        self._h_ao = h_ao
        self._g_ao = g_ao
>>>>>>> fbde08b7
        self.inactive_spin_idx = []
        self.virtual_spin_idx = []
        self.active_spin_idx = []
        self.active_occ_spin_idx = []
        self.active_unocc_spin_idx = []
        self.active_spin_idx_shifted = []
        self.active_occ_spin_idx_shifted = []
        self.active_unocc_spin_idx_shifted = []
        self.active_idx_shifted = []
        self.active_occ_idx_shifted = []
        self.active_unocc_idx_shifted = []
        self.num_elec = num_elec
        self.num_elec_alpha = num_elec // 2
        self.num_elec_beta = num_elec // 2
        self.num_spin_orbs = 2 * len(h_ao)
        self.num_orbs = len(h_ao)
        self.num_active_elec = 0
        self.num_active_spin_orbs = 0
        self.num_inactive_spin_orbs = 0
        self.num_virtual_spin_orbs = 0
        self._rdm1 = None
        self._rdm2 = None
        self._h_mo = None
        self._g_mo = None
        self._sa_energy: float | None = None
        self._state_energies = None
        self.ansatz_options = ansatz_options
        active_space = []
        orbital_counter = 0
        for i in range(num_elec - cas[0], num_elec):
            active_space.append(i)
            orbital_counter += 1
        for i in range(num_elec, num_elec + 2 * cas[1] - orbital_counter):
            active_space.append(i)
        for i in range(num_elec):
            if i in active_space:
                self.active_spin_idx.append(i)
                self.active_occ_spin_idx.append(i)
                self.num_active_spin_orbs += 1
                self.num_active_elec += 1
            else:
                self.inactive_spin_idx.append(i)
                self.num_inactive_spin_orbs += 1
        for i in range(num_elec, self.num_spin_orbs):
            if i in active_space:
                self.active_spin_idx.append(i)
                self.active_unocc_spin_idx.append(i)
                self.num_active_spin_orbs += 1
            else:
                self.virtual_spin_idx.append(i)
                self.num_virtual_spin_orbs += 1
        self.num_active_elec_alpha = self.num_active_elec // 2
        self.num_active_elec_beta = self.num_active_elec // 2
        self.num_inactive_orbs = self.num_inactive_spin_orbs // 2
        self.num_active_orbs = self.num_active_spin_orbs // 2
        self.num_virtual_orbs = self.num_virtual_spin_orbs // 2
        # Construct spatial idx
        self.inactive_idx: list[int] = []
        self.virtual_idx: list[int] = []
        self.active_idx: list[int] = []
        self.active_occ_idx: list[int] = []
        self.active_unocc_idx: list[int] = []
        for idx in self.inactive_spin_idx:
            if idx // 2 not in self.inactive_idx:
                self.inactive_idx.append(idx // 2)
        for idx in self.active_spin_idx:
            if idx // 2 not in self.active_idx:
                self.active_idx.append(idx // 2)
        for idx in self.virtual_spin_idx:
            if idx // 2 not in self.virtual_idx:
                self.virtual_idx.append(idx // 2)
        for idx in self.active_occ_spin_idx:
            if idx // 2 not in self.active_occ_idx:
                self.active_occ_idx.append(idx // 2)
        for idx in self.active_unocc_spin_idx:
            if idx // 2 not in self.active_unocc_idx:
                self.active_unocc_idx.append(idx // 2)
        # Make shifted indecies
        if len(self.active_spin_idx) != 0:
            active_shift = np.min(self.active_spin_idx)
            for active_idx in self.active_spin_idx:
                self.active_spin_idx_shifted.append(active_idx - active_shift)
            for active_idx in self.active_occ_spin_idx:
                self.active_occ_spin_idx_shifted.append(active_idx - active_shift)
            for active_idx in self.active_unocc_spin_idx:
                self.active_unocc_spin_idx_shifted.append(active_idx - active_shift)
        if len(self.active_idx) != 0:
            active_shift = np.min(self.active_idx)
            for active_idx in self.active_idx:
                self.active_idx_shifted.append(active_idx - active_shift)
            for active_idx in self.active_occ_idx:
                self.active_occ_idx_shifted.append(active_idx - active_shift)
            for active_idx in self.active_unocc_idx:
                self.active_unocc_idx_shifted.append(active_idx - active_shift)
        # Find non-redundant kappas
        self._kappa = []
        self.kappa_idx = []
        self.kappa_idx_dagger = []
        self.kappa_redundant_idx = []
        self._kappa_old = []
        # kappa can be optimized in spatial basis
        for p in range(0, self.num_orbs):
            for q in range(p + 1, self.num_orbs):
                if p in self.inactive_idx and q in self.inactive_idx:
                    self.kappa_redundant_idx.append((p, q))
                    continue
                if p in self.virtual_idx and q in self.virtual_idx:
                    self.kappa_redundant_idx.append((p, q))
                    continue
                if not include_active_kappa:
                    if p in self.active_idx and q in self.active_idx:
                        self.kappa_redundant_idx.append((p, q))
                        continue
<<<<<<< HEAD
                if include_active_kappa:
                    if p in self.active_occ_idx and q in self.active_occ_idx:
                        self.kappa_redundant.append(0.0)
                        self._kappa_redundant_old.append(0.0)
                        self.kappa_redundant_idx.append([p, q])
                        continue
                    if p in self.active_unocc_idx and q in self.active_unocc_idx:
                        self.kappa_redundant.append(0.0)
                        self._kappa_redundant_old.append(0.0)
                        self.kappa_redundant_idx.append([p, q])
                        continue
                self.kappa.append(0.0)
=======
                # the rest is non-redundant
                self._kappa.append(0.0)
>>>>>>> fbde08b7
                self._kappa_old.append(0.0)
                self.kappa_idx.append((p, q))
                self.kappa_idx_dagger.append((q, p))
        # HF like orbital rotation indices
        self.kappa_hf_like_idx = []
        for p in range(0, self.num_orbs):
            for q in range(p + 1, self.num_orbs):
                if p in self.inactive_idx and q in self.virtual_idx:
                    self.kappa_hf_like_idx.append((p, q))
                elif p in self.inactive_idx and q in self.active_unocc_idx:
                    self.kappa_hf_like_idx.append((p, q))
                elif p in self.active_occ_idx and q in self.virtual_idx:
                    self.kappa_hf_like_idx.append((p, q))
        # Construct determinant basis
        self.ci_info = get_indexing(
            self.num_inactive_orbs,
            self.num_active_orbs,
            self.num_virtual_orbs,
            self.num_active_elec_alpha,
            self.num_active_elec_beta,
        )
<<<<<<< HEAD
        self.num_det = len(self.idx2det)
=======
        self.num_det = len(self.ci_info.idx2det)
        # SA details
>>>>>>> fbde08b7
        self.num_states = len(states[0])
        self.csf_coeffs = np.zeros((self.num_states, self.num_det))
        for i, (coeffs, on_vecs) in enumerate(zip(states[0], states[1])):
            if len(coeffs) != len(on_vecs):
                raise ValueError(
                    f"Mismatch in number of coefficients, {len(coeffs)}, and number of determinants, {len(on_vecs)}. For {coeffs} and {on_vecs}"
                )
            for coeff, on_vec in zip(coeffs, on_vecs):
                if len(on_vec) != self.num_active_spin_orbs:
                    raise ValueError(
                        f"Lenght of determinant, {len(on_vec)}, does not match number of active spin orbitals, {self.num_active_spin_orbs}. For determinant, {on_vec}"
                    )
                idx = self.ci_info.det2idx[int(on_vec, 2)]
                self.csf_coeffs[i, idx] = coeff
        self._ci_coeffs = np.copy(self.csf_coeffs)
        for i, coeff_i in enumerate(self.ci_coeffs):
            for j, coeff_j in enumerate(self.ci_coeffs):
                if i == j:
                    if abs(1 - coeff_i @ coeff_j) > 10**-10:
                        raise ValueError(f"state {i} is not normalized got overlap of {coeff_i @ coeff_j}")
<<<<<<< HEAD
                else:
                    if abs(coeff_i @ coeff_j) > 10**-10:
                        raise ValueError(
                            f"state {i} and {j} are not otrhogonal got overlap of {coeff_i @ coeff_j}"
                        )
=======
                elif abs(coeff_i @ coeff_j) > 10**-10:
                    raise ValueError(
                        f"state {i} and {j} are not orthogonal got overlap of {coeff_i @ coeff_j}"
                    )
        # Construct UPS Structure
>>>>>>> fbde08b7
        self.ups_layout = UpsStructure()
        if ansatz.lower() == "tups":
            self.ups_layout.create_tups(self.num_active_orbs, self.ansatz_options)
        elif ansatz.lower() == "qnp":
            self.ansatz_options["do_qnp"] = True
            self.ups_layout.create_tups(self.num_active_orbs, self.ansatz_options)
        elif ansatz.lower() == "ksafupccgsd":
            self.ups_layout.create_kSAfUpCCGSD(self.num_active_orbs, self.ansatz_options)
        elif ansatz.lower() == "ksadupccgsd":
            self.ups_layout.create_kSAdUpCCGSD(self.num_active_orbs, self.ansatz_options)
        else:
            raise ValueError(f"Got unknown ansatz, {ansatz}")
        self._thetas = np.zeros(self.ups_layout.n_params).tolist()

    @property
    def kappa(self) -> list[float]:
        """Get orbital rotation parameters."""
        return self._kappa.copy()

    @kappa.setter
    def kappa(self, k: list[float]) -> None:
        """Set orbital rotation parameters, and move current expansion point.

        Args:
            k: orbital rotation parameters.
        """
        self._h_mo = None
        self._g_mo = None
        self._sa_energy = None
        self._state_energies = None
        self._kappa = k.copy()
        # Move current expansion point.
        self._c_mo = self.c_mo
        self._kappa_old = self.kappa
        self._state_ci_coeffs = None

    @property
    def ci_coeffs(self) -> list[np.ndarray]:
        """Get CI coefficients.

        Returns:
            State vector.
        """
        if self._ci_coeffs is None:
<<<<<<< HEAD
            tmp = []
            for coeffs in self.csf_coeffs:
                tmp.append(
                    construct_ups_state(
                        coeffs,
                        self.num_active_orbs,
                        self.num_active_elec_alpha,
                        self.num_active_elec_beta,
                        self.thetas,
                        self.ups_layout,
                    )
                )
                self._ci_coeffs = np.array(tmp)
=======
            self._ci_coeffs = construct_ups_state_SA(
                self.csf_coeffs,
                self.ci_info,
                self.thetas,
                self.ups_layout,
            )
>>>>>>> fbde08b7
        return self._ci_coeffs  # type: ignore[return-value]

    @property
    def thetas(self) -> list[float]:
        """Get theta values.

        Returns:
            theta values.
        """
        return self._thetas.copy()

    @thetas.setter
    def thetas(self, theta_vals: list[float]) -> None:
        """Set theta values.

        Args:
            theta_vals: theta values.
        """
        if len(theta_vals) != len(self._thetas):
            raise ValueError(f"Expected {len(self._thetas)} theta1 values got {len(theta_vals)}")
        self._rdm1 = None
        self._rdm2 = None
        self._sa_energy = None
        self._state_energies = None
        self._state_ci_coeffs = None
        self._ci_coeffs = None
        self._thetas = theta_vals.copy()

    @property
    def c_mo(self) -> np.ndarray:
        """Get orbital coefficients.

        Returns:
            Orbital coefficients.
        """
<<<<<<< HEAD
        kappa_mat = np.zeros_like(self._c_orthonormal)
        if len(self.kappa) != 0:
            if np.max(np.abs(self.kappa)) > 0.0:
                for kappa_val, (p, q) in zip(self.kappa, self.kappa_idx):
                    kappa_mat[p, q] = kappa_val
                    kappa_mat[q, p] = -kappa_val
        if len(self.kappa_redundant) != 0:
            if np.max(np.abs(self.kappa_redundant)) > 0.0:
                for kappa_val, (p, q) in zip(self.kappa_redundant, self.kappa_redundant_idx):
                    kappa_mat[p, q] = kappa_val
                    kappa_mat[q, p] = -kappa_val
        return np.matmul(self._c_orthonormal, scipy.linalg.expm(-kappa_mat))
=======
        # Construct anti-hermitian kappa matrix
        kappa_mat = np.zeros_like(self._c_mo)
        if len(self.kappa) != 0:
            # The MO transformation is calculated as a difference between current kappa and kappa old.
            # This is to make the moving of the expansion point to work with SciPy optimization algorithms.
            # Resetting kappa to zero would mess with any algorithm that has any memory f.x. BFGS.
            if np.max(np.abs(np.array(self.kappa) - np.array(self._kappa_old))) > 0.0:
                for kappa_val, kappa_old, (p, q) in zip(self.kappa, self._kappa_old, self.kappa_idx):
                    kappa_mat[p, q] = kappa_val - kappa_old
                    kappa_mat[q, p] = -(kappa_val - kappa_old)
        # Apply orbital rotation unitary to MO coefficients
        return np.matmul(self._c_mo, scipy.linalg.expm(-kappa_mat))
>>>>>>> fbde08b7

    @property
    def h_mo(self) -> np.ndarray:
        """Get one-electron Hamiltonian integrals in MO basis.

        Returns:
            One-electron Hamiltonian integrals in MO basis.
        """
        if self._h_mo is None:
            self._h_mo = one_electron_integral_transform(self.c_mo, self._h_ao)
        return self._h_mo

    @property
    def g_mo(self) -> np.ndarray:
        """Get two-electron Hamiltonian integrals in MO basis.

        Returns:
            Two-electron Hamiltonian integrals in MO basis.
        """
        if self._g_mo is None:
            self._g_mo = two_electron_integral_transform(self.c_mo, self._g_ao)
        return self._g_mo

    @property
    def rdm1(self) -> np.ndarray:
        """Calcuate one-electron reduced density matrix.

        Returns:
            One-electron reduced density matrix.
        """
        if self._rdm1 is None:
            self._rdm1 = np.zeros((self.num_active_orbs, self.num_active_orbs))
            for p in range(self.num_inactive_orbs, self.num_inactive_orbs + self.num_active_orbs):
                p_idx = p - self.num_inactive_orbs
                for q in range(self.num_inactive_orbs, p + 1):
                    q_idx = q - self.num_inactive_orbs
                    val = 0.0
                    Epq_op = Epq(
                        p_idx,
                        q_idx,
<<<<<<< HEAD
                        self.num_active_orbs,
                        self.num_active_elec_alpha,
                        self.num_active_elec_beta,
                    ).todense()
                    for coeffs in self.ci_coeffs:
                        val += expectation_value_mat(
                            coeffs,
                            Epq_mat,
                            coeffs,
                        )
                    val = val / len(self.ci_coeffs)
=======
                    )
                    val = expectation_value_SA(
                        self.ci_coeffs,
                        [Epq_op],
                        self.ci_coeffs,
                        self.ci_info,
                        self.thetas,
                        self.ups_layout,
                        do_folding=False,
                    )
>>>>>>> fbde08b7
                    self._rdm1[p_idx, q_idx] = val  # type: ignore
                    self._rdm1[q_idx, p_idx] = val  # type: ignore
        return self._rdm1

    @property
    def rdm2(self) -> np.ndarray:
        """Calcuate two-electron reduced density matrix.

        Returns:
            Two-electron reduced density matrix.
        """
        if self._rdm2 is None:
            self._rdm2 = np.zeros(
                (
                    self.num_active_orbs,
                    self.num_active_orbs,
                    self.num_active_orbs,
                    self.num_active_orbs,
                )
            )
            for p in range(self.num_inactive_orbs, self.num_inactive_orbs + self.num_active_orbs):
                p_idx = p - self.num_inactive_orbs
                for q in range(self.num_inactive_orbs, p + 1):
                    q_idx = q - self.num_inactive_orbs
                    Epq_op = Epq(
                        p_idx,
                        q_idx,
<<<<<<< HEAD
                        self.num_active_orbs,
                        self.num_active_elec_alpha,
                        self.num_active_elec_beta,
                    ).todense()
                    for i, coeff in enumerate(self.ci_coeffs):
                        bra_pq[i] = np.matmul(coeff, Epq_mat)
=======
                    )
>>>>>>> fbde08b7
                    for r in range(self.num_inactive_orbs, p + 1):
                        r_idx = r - self.num_inactive_orbs
                        if p == q:
                            s_lim = r + 1
                        elif p == r:
                            s_lim = q + 1
                        elif q < r:
                            s_lim = p
                        else:
                            s_lim = p + 1
                        for s in range(self.num_inactive_orbs, s_lim):
                            s_idx = s - self.num_inactive_orbs
                            Ers_op = Epq(
                                r_idx,
                                s_idx,
<<<<<<< HEAD
                                self.num_active_orbs,
                                self.num_active_elec_alpha,
                                self.num_active_elec_beta,
                            ).todense()
                            val = 0.0
                            for i, coeffs in enumerate(self.ci_coeffs):
                                val += expectation_value_mat(
                                    bra_pq[i],
                                    Ers_mat,
                                    coeffs,
                                )
                            val = val / len(self.ci_coeffs)
=======
                            )
                            val = expectation_value_SA(
                                self.ci_coeffs,
                                [Epq_op, Ers_op],
                                self.ci_coeffs,
                                self.ci_info,
                                self.thetas,
                                self.ups_layout,
                                do_folding=False,
                            )
>>>>>>> fbde08b7
                            if q == r:
                                val -= self.rdm1[p_idx, s_idx]
                            self._rdm2[p_idx, q_idx, r_idx, s_idx] = val  # type: ignore
                            self._rdm2[r_idx, s_idx, p_idx, q_idx] = val  # type: ignore
                            self._rdm2[q_idx, p_idx, s_idx, r_idx] = val  # type: ignore
                            self._rdm2[s_idx, r_idx, q_idx, p_idx] = val  # type: ignore
        return self._rdm2

    def check_orthonormality(self, overlap_integral: np.ndarray) -> None:
        r"""Check orthonormality of orbitals.

        .. math::
            \boldsymbol{I} = \boldsymbol{C}_\text{MO}\boldsymbol{S}\boldsymbol{C}_\text{MO}^T

        Args:
            overlap_integral: Overlap integral in AO basis.
        """
        S_ortho = one_electron_integral_transform(self.c_mo, overlap_integral)
        one = np.identity(len(S_ortho))
        diff = np.abs(S_ortho - one)
        print("Max ortho-normal diff:", np.max(diff))

    @property
    def sa_energy(self) -> float:
        """Get the state-averaged electronic energy.

        Returns:
            State-averaged electronic energy.
        """
        if self._sa_energy is None:
            Hamiltonian = hamiltonian_0i_0a(
                self.h_mo,
                self.g_mo,
                self.num_inactive_orbs,
                self.num_active_orbs,
            )
            self._sa_energy = expectation_value_SA(
                self.ci_coeffs,
                [Hamiltonian],
                self.ci_coeffs,
                self.ci_info,
                self.thetas,
                self.ups_layout,
            )
        return self._sa_energy

    def run_wf_optimization_2step(
        self,
        optimizer_name: str,
        orbital_optimization: bool = False,
        tol: float = 1e-10,
        maxiter: int = 1000,
        is_silent_subiterations: bool = False,
    ) -> None:
        """Run two step optimization of wave function.

        Args:
            optimizer_name: Name of optimizer.
            orbital_optimization: Perform orbital optimization.
            tol: Convergence tolerance.
            maxiter: Maximum number of iterations.
            is_silent_subiterations: Silence subiterations.
        """
<<<<<<< HEAD
        e_tot = partial(
            energy_saups,
            orbital_optimized=orbital_optimization,
            wf=self,
        )
        parameter_gradient = partial(
            gradient_saups,
            orbital_optimized=orbital_optimization,
            wf=self,
        )
        global iteration  # pylint: disable=global-variable-undefined
        global start  # pylint: disable=global-variable-undefined
        iteration = 0  # type: ignore
        start = time.time()  # type: ignore

        def print_progress(x: Sequence[float]) -> None:
            """Print progress during energy minimization of wave function.

            Args:
                x: Wave function parameters.
            """
            global iteration  # pylint: disable=global-variable-undefined
            global start  # pylint: disable=global-variable-undefined
            time_str = f"{time.time() - start:7.2f}"  # type: ignore
            e_str = f"{e_tot(x):3.12f}"
            print(f"{str(iteration + 1).center(11)} | {time_str.center(18)} | {e_str.center(27)}")  # type: ignore
            iteration += 1  # type: ignore [name-defined]
            start = time.time()  # type: ignore [name-defined]

        def silent_progress(x: Sequence[float]) -> None:  # pylint: disable=unused-argument
            """Print progress during energy minimization of wave function.

            Args:
                x: Wave function parameters.
            """
            pass  # pylint: disable=unnecessary-pass

        parameters: list[float] = []
        num_kappa = 0
        num_theta = 0
        if orbital_optimization:
            parameters += self.kappa
            num_kappa += len(self.kappa)
        for theta in self.thetas:
            parameters.append(theta)
            num_theta += 1
        if is_silent:
            res = scipy.optimize.minimize(
                e_tot,
                parameters,
                tol=convergence_threshold,
                callback=silent_progress,
                method="SLSQP",
                jac=parameter_gradient,
=======
        print("### Parameters information:")
        if orbital_optimization:
            print(f"### Number kappa: {len(self.kappa)}")
        print(f"### Number theta: {self.ups_layout.n_params}")
        e_old = 1e12
        print("Full optimization")
        print("Iteration # | Iteration time [s] | Electronic energy [Hartree]")
        for full_iter in range(0, int(maxiter)):
            full_start = time.time()

            # Do ansatz optimization
            if not is_silent_subiterations:
                print("--------Ansatz optimization")
                print("--------Iteration # | Iteration time [s] | Electronic energy [Hartree]")
            if optimizer_name.lower() in ("rotosolve",):
                # For RotoSolve type solvers the energy per state is needed in the optimization,
                # instead of only the state-averaged energy.
                energy_theta = partial(
                    self._calc_energy_optimization,
                    theta_optimization=True,
                    kappa_optimization=False,
                    return_all_states=True,
                )
            else:
                energy_theta = partial(
                    self._calc_energy_optimization,
                    theta_optimization=True,
                    kappa_optimization=False,
                )
            gradient_theta = partial(
                self._calc_gradient_optimization,
                theta_optimization=True,
                kappa_optimization=False,
            )
            optimizer = Optimizers(
                energy_theta,
                optimizer_name,
                grad=gradient_theta,
                maxiter=maxiter,
                tol=tol,
                is_silent=is_silent_subiterations,
            )
            self._old_opt_parameters = np.zeros_like(self.thetas) + 10**20
            self._E_opt_old = 0.0
            res = optimizer.minimize(
                self.thetas,
                extra_options={"R": self.ups_layout.grad_param_R, "param_names": self.ups_layout.param_names},
            )
            self.thetas = res.x.tolist()

            if orbital_optimization and len(self.kappa) != 0:
                if not is_silent_subiterations:
                    print("--------Orbital optimization")
                    print("--------Iteration # | Iteration time [s] | Electronic energy [Hartree]")
                energy_oo = partial(
                    self._calc_energy_optimization,
                    theta_optimization=False,
                    kappa_optimization=True,
                )
                gradient_oo = partial(
                    self._calc_gradient_optimization,
                    theta_optimization=False,
                    kappa_optimization=True,
                )

                optimizer = Optimizers(
                    energy_oo,
                    "l-bfgs-b",
                    grad=gradient_oo,
                    maxiter=maxiter,
                    tol=tol,
                    is_silent=is_silent_subiterations,
                )
                self._old_opt_parameters = np.zeros(len(self.kappa_idx)) + 10**20
                self._E_opt_old = 0.0
                res = optimizer.minimize([0.0] * len(self.kappa_idx))
                for i in range(len(self.kappa)):
                    self._kappa[i] = 0.0
                    self._kappa_old[i] = 0.0
            else:
                # If there is no orbital optimization, then the algorithm is already converged.
                e_new = res.fun
                if orbital_optimization and len(self.kappa) == 0:
                    print(
                        "WARNING: No orbital optimization performed, because there is no non-redundant orbital parameters"
                    )
                break

            e_new = res.fun
            time_str = f"{time.time() - full_start:7.2f}"
            e_str = f"{e_new:3.12f}"
            print(f"{str(full_iter + 1).center(11)} | {time_str.center(18)} | {e_str.center(27)}")
            if abs(e_new - e_old) < tol:
                break
            e_old = e_new
        # Subspace diagonalization
        self._do_state_ci()
        self._sa_energy = res.fun

    def run_wf_optimization_1step(
        self,
        optimizer_name: str,
        orbital_optimization: bool = False,
        tol: float = 1e-10,
        maxiter: int = 1000,
    ) -> None:
        """Run one step optimization of wave function.

        Args:
            optimizer_name: Name of optimizer.
            orbital_optimization: Perform orbital optimization.
            tol: Convergence tolerance.
            maxiter: Maximum number of iterations.
        """
        print("### Parameters information:")
        if orbital_optimization:
            print(f"### Number kappa: {len(self.kappa)}")
        print(f"### Number theta: {self.ups_layout.n_params}")
        if optimizer_name.lower() == "rotosolve":
            if orbital_optimization and len(self.kappa) != 0:
                raise ValueError(
                    "Cannot use RotoSolve together with orbital optimization in the one-step solver."
                )

        print("--------Iteration # | Iteration time [s] | Electronic energy [Hartree]")
        if orbital_optimization:
            if len(self.thetas) > 0:
                energy = partial(
                    self._calc_energy_optimization,
                    theta_optimization=True,
                    kappa_optimization=True,
                )
                gradient = partial(
                    self._calc_gradient_optimization,
                    theta_optimization=True,
                    kappa_optimization=True,
                )
            else:
                energy = partial(
                    self._calc_energy_optimization,
                    theta_optimization=False,
                    kappa_optimization=True,
                )
                gradient = partial(
                    self._calc_gradient_optimization,
                    theta_optimization=False,
                    kappa_optimization=True,
                )
        else:
            energy = partial(
                self._calc_energy_optimization,
                theta_optimization=True,
                kappa_optimization=False,
>>>>>>> fbde08b7
            )
            gradient = partial(
                self._calc_gradient_optimization,
                theta_optimization=True,
                kappa_optimization=False,
            )
        if orbital_optimization:
            if len(self.thetas) > 0:
                parameters = self.kappa + self.thetas
            else:
                parameters = self.kappa
        else:
            parameters = self.thetas
        if optimizer_name.lower() in ("rotosolve",):
            # For RotoSolve type solvers the energy per state is needed in the optimization,
            # instead of only the state-averaged energy.
            energy = partial(
                self._calc_energy_optimization,
                theta_optimization=True,
                kappa_optimization=False,
                return_all_states=True,
            )
<<<<<<< HEAD
        param_idx = 0
        if orbital_optimization:
            param_idx += len(self.kappa)
            for i in range(len(self.kappa)):  # pylint: disable=consider-using-enumerate
                self.kappa[i] = 0
                self._kappa_old[i] = 0
            for i in range(len(self.kappa_redundant)):  # pylint: disable=consider-using-enumerate
                self.kappa_redundant[i] = 0
                self._kappa_redundant_old[i] = 0
        self.thetas = res["x"][param_idx : num_theta + param_idx].tolist()
=======
        optimizer = Optimizers(energy, optimizer_name, grad=gradient, maxiter=maxiter, tol=tol)
        self._old_opt_parameters = np.zeros_like(parameters) + 10**20
        self._E_opt_old = 0.0
        res = optimizer.minimize(
            parameters,
            extra_options={"R": self.ups_layout.grad_param_R, "param_names": self.ups_layout.param_names},
        )
        if orbital_optimization:
            self.thetas = res.x[len(self.kappa) :].tolist()
            for i in range(len(self.kappa)):
                self._kappa[i] = 0.0
                self._kappa_old[i] = 0.0
        else:
            self.thetas = res.x.tolist()
        # Subspace diagonalization
>>>>>>> fbde08b7
        self._do_state_ci()
        self._sa_energy = res.fun

    def _do_state_ci(self) -> None:
        r"""Do subspace diagonalisation.

        #. 10.1103/PhysRevLett.122.230401, Eq. 2
        """
        state_H = np.zeros((self.num_states, self.num_states))
<<<<<<< HEAD
        Hamiltonian = build_operator_matrix(
            hamiltonian_0i_0a(
                self.h_mo,
                self.g_mo,
                self.num_inactive_orbs,
                self.num_active_orbs,
            ).get_folded_operator(self.num_inactive_orbs, self.num_active_orbs, self.num_virtual_orbs),
            self.idx2det,
            self.det2idx,
            self.num_active_orbs,
        )
=======
        Hamiltonian = hamiltonian_0i_0a(
            self.h_mo,
            self.g_mo,
            self.num_inactive_orbs,
            self.num_active_orbs,
        ).get_folded_operator(self.num_inactive_orbs, self.num_active_orbs, self.num_virtual_orbs)
        # Create SA H matrix
>>>>>>> fbde08b7
        for i, coeff_i in enumerate(self.ci_coeffs):
            for j, coeff_j in enumerate(self.ci_coeffs):
                if j > i:
                    continue
<<<<<<< HEAD
                state_H[i, j] = state_H[j, i] = expectation_value_mat(coeff_i, Hamiltonian, coeff_j)
=======
                state_H[i, j] = state_H[j, i] = expectation_value(
                    coeff_i,
                    [Hamiltonian],
                    coeff_j,
                    self.ci_info,
                    self.thetas,
                    self.ups_layout,
                    do_folding=False,
                )
        # Diagonalize
>>>>>>> fbde08b7
        eigval, eigvec = scipy.linalg.eig(state_H)
        sorting = np.argsort(eigval)
        self._state_energies = np.real(eigval[sorting])
        self._state_ci_coeffs = np.real(eigvec[:, sorting])

    @property
    def energy_states(self) -> np.ndarray:
        """Get state specific energies.

        Returns:
            State specific energies.
        """
        if self._state_energies is None:
            self._do_state_ci()
        if self._state_energies is None:
            raise ValueError("_state_energies is None")
        return self._state_energies

    @property
    def excitation_energies(self) -> np.ndarray:
        r"""Get excitation energies.

        .. math::
            \varepsilon_n = E_n - E_0

        Returns:
            Excitation energies.
        """
        energies = np.zeros(self.num_states - 1)
        for i, energy in enumerate(self.energy_states[1:]):
            energies[i] = energy - self.energy_states[0]
        return energies

    def get_transition_property(self, ao_integral: np.ndarray) -> np.ndarray:
        r"""Get transition property.

        .. math::
            t_n = \left<0\left|\hat{O}\right|n\right>

        Args:
            ao_integral: Operator integrals in AO basis.

        Returns:
            Transition property.
        """
        if self._state_ci_coeffs is None:
            self._do_state_ci()
        if self._state_ci_coeffs is None:
            raise ValueError("_state_ci_coeffs is None")
<<<<<<< HEAD
        mo_integral = one_electron_integral_transform(self.c_trans, ao_integral)
        transition_property = np.zeros(self.num_states - 1)
        state_op = np.zeros((self.num_states, self.num_states))
        op = build_operator_matrix(
            one_elec_op_0i_0a(mo_integral, self.num_inactive_orbs, self.num_active_orbs).get_folded_operator(
                self.num_inactive_orbs, self.num_active_orbs, self.num_virtual_orbs
            ),
            self.idx2det,
            self.det2idx,
            self.num_active_orbs,
        )
        for i, coeff_i in enumerate(self.ci_coeffs):
            for j, coeff_j in enumerate(self.ci_coeffs):
                state_op[i, j] = expectation_value_mat(coeff_i, op, coeff_j)
=======
        # MO integrals
        mo_integral = one_electron_integral_transform(self.c_mo, ao_integral)
        transition_property = np.zeros(self.num_states - 1)
        state_op = np.zeros((self.num_states, self.num_states))
        # One-electron operator matrix
        op = one_elec_op_0i_0a(mo_integral, self.num_inactive_orbs, self.num_active_orbs).get_folded_operator(
            self.num_inactive_orbs, self.num_active_orbs, self.num_virtual_orbs
        )
        for i, coeff_i in enumerate(self.ci_coeffs):
            for j, coeff_j in enumerate(self.ci_coeffs):
                state_op[i, j] = expectation_value(
                    coeff_i,
                    [op],
                    coeff_j,
                    self.ci_info,
                    self.thetas,
                    self.ups_layout,
                    do_folding=False,
                )
        # Transition between SA states (after diagonalization)
>>>>>>> fbde08b7
        for i in range(self.num_states - 1):
            transition_property[i] = self._state_ci_coeffs[:, i + 1] @ state_op @ self._state_ci_coeffs[:, 0]
        return transition_property

    def get_oscillator_strenghts(self, dipole_integrals: Sequence[np.ndarray]) -> np.ndarray:
        r"""Get oscillator strengths between ground state and excited states.

        .. math::
            f_n = \frac{2}{3}\varepsilon_n\left|\left<0\left|\hat{\boldsymbol{\mu}}\right|n\right>\right|^2

        Args:
            dipole_integrals: Dipole integrals in AO basis.

        Returns:
            Oscillator strengths.
        """
        transition_dipole_x = self.get_transition_property(dipole_integrals[0])
        transition_dipole_y = self.get_transition_property(dipole_integrals[1])
        transition_dipole_z = self.get_transition_property(dipole_integrals[2])
        osc_strs = np.zeros(self.num_states - 1)
        for idx, (excitation_energy, td_x, td_y, td_z) in enumerate(
            zip(self.excitation_energies, transition_dipole_x, transition_dipole_y, transition_dipole_z)
        ):
            osc_strs[idx] = 2 / 3 * excitation_energy * (td_x**2 + td_y**2 + td_z**2)
        return osc_strs

    def _calc_energy_optimization(
        self,
        parameters: list[float],
        theta_optimization: bool,
        kappa_optimization: bool,
        return_all_states: bool = False,
    ) -> float | np.ndarray:
        r"""Calculate electronic energy of SA-UPS wave function.

        .. math::
            E = \left<0\left|\hat{H}\right|0\right>

<<<<<<< HEAD
def energy_saups(
    parameters: Sequence[float],
    orbital_optimized: bool,
    wf: WaveFunctionSAUPS,
) -> float:
    r"""Calculate electronic energy of SA-UPS wave function.

    .. math::
        E = \left<0\left|\hat{H}\right|0\right>

    Args:
        parameters: Sequence of all parameters.
                    Ordered as orbital rotations, active-space excitations.
        orbital_optimized: Do orbital optimization.
        wf: Wave function object.

    Returns:
        Electronic energy.
    """
    kappa = []
    theta = []
    idx_counter = 0
    if orbital_optimized:
        for _ in range(len(wf.kappa_idx)):
            kappa.append(parameters[idx_counter])
            idx_counter += 1
    for par in parameters[idx_counter:]:
        theta.append(par)
    assert len(parameters) == len(kappa) + len(theta)

    kappa_mat = np.zeros_like(wf.c_orthonormal)
    if orbital_optimized:
        for kappa_val, (p, q) in zip(
            np.array(kappa) - np.array(wf._kappa_old), wf.kappa_idx  # pylint: disable=protected-access
        ):
            kappa_mat[p, q] = kappa_val
            kappa_mat[q, p] = -kappa_val
    if len(wf.kappa_redundant) != 0:
        if np.max(np.abs(wf.kappa_redundant)) > 0.0:
            for kappa_val, (p, q) in zip(
                np.array(wf.kappa_redundant)
                - np.array(wf._kappa_redundant_old),  # pylint: disable=protected-access
                wf.kappa_redundant_idx,
            ):
                kappa_mat[p, q] = kappa_val
                kappa_mat[q, p] = -kappa_val
    c_trans = np.matmul(wf.c_orthonormal, scipy.linalg.expm(-kappa_mat))
    if orbital_optimized:
        wf._kappa_old = kappa.copy()  # pylint: disable=protected-access
        wf._kappa_redundant_old = wf.kappa_redundant.copy()  # pylint: disable=protected-access
    # Moving expansion point of kappa
    wf.c_orthonormal = c_trans
    # Add thetas
    wf.thetas = theta
    Hamiltonian = build_operator_matrix(
        hamiltonian_0i_0a(
            wf.h_mo,
            wf.g_mo,
            wf.num_inactive_orbs,
            wf.num_active_orbs,
        ).get_folded_operator(wf.num_inactive_orbs, wf.num_active_orbs, wf.num_virtual_orbs),
        wf.idx2det,
        wf.det2idx,
        wf.num_active_orbs,
    )
    energy = 0.0
    for coeffs in wf.ci_coeffs:
        energy += expectation_value_mat(coeffs, Hamiltonian, coeffs)
    return energy / len(wf.ci_coeffs)


def gradient_saups(
    parameters: Sequence[float],
    orbital_optimized: bool,
    wf: WaveFunctionSAUPS,
) -> np.ndarray:
    """Calcuate electronic gradient.

    Args:
        parameters: Sequence of all parameters.
                    Ordered as orbital rotations, active-space excitations.
        orbital_optimized: Do orbital optimization.
        wf: Wave function object.

    Returns:
        Electronic gradient.
    """
    number_kappas = 0
    if orbital_optimized:
        number_kappas = len(wf.kappa_idx)
    gradient = np.zeros_like(parameters)
    if orbital_optimized:
        gradient[:number_kappas] = orbital_rotation_gradient(
            wf,
        )
    gradient[number_kappas:] = active_space_parameter_gradient(
        wf,
    )
    return gradient


def orbital_rotation_gradient(
    wf: WaveFunctionSAUPS,
) -> np.ndarray:
    """Calcuate electronic gradient with respect to orbital rotations.

    Args:
        wf: Wave function object.

    Return:
        Electronic gradient with respect to orbital rotations.
    """
    rdms = ReducedDenstiyMatrix(
        wf.num_inactive_orbs,
        wf.num_active_orbs,
        wf.num_active_orbs,
        rdm1=wf.rdm1,
        rdm2=wf.rdm2,
    )
    gradient = get_orbital_gradient(
        rdms, wf.h_mo, wf.g_mo, wf.kappa_idx, wf.num_inactive_orbs, wf.num_active_orbs
    )
    return gradient


def active_space_parameter_gradient(
    wf: WaveFunctionSAUPS,
) -> np.ndarray:
    r"""Calcuate electronic gradient with respect to active space parameters.

    #. 10.48550/arXiv.2303.10825, Eq. 17-21

    Args:
        wf: Wave function object.

    Returns:
        Electronic gradient with respect to active space parameters.
    """
    Hamiltonian = build_operator_matrix(
        hamiltonian_0i_0a(
            wf.h_mo,
            wf.g_mo,
            wf.num_inactive_orbs,
            wf.num_active_orbs,
        ).get_folded_operator(wf.num_inactive_orbs, wf.num_active_orbs, wf.num_virtual_orbs),
        wf.idx2det,
        wf.det2idx,
        wf.num_active_orbs,
    )

    gradient_theta = np.zeros_like(wf.thetas)
    bra_vec = np.copy(wf.ci_coeffs)
    for i, coeffs in enumerate(bra_vec):
        bra_vec[i] = construct_ups_state(
            np.matmul(Hamiltonian, coeffs),
            wf.num_active_orbs,
            wf.num_active_elec_alpha,
            wf.num_active_elec_beta,
            wf.thetas,
            wf.ups_layout,
            dagger=True,
        )
    ket_vec = np.copy(wf.csf_coeffs)
    ket_vec_tmp = np.copy(wf.csf_coeffs)
    for i in range(len(wf.thetas)):
        for j in range(len(bra_vec)):
            ket_vec_tmp[j] = get_grad_action(
                ket_vec[j],
                i,
                wf.num_active_orbs,
                wf.num_active_elec_alpha,
                wf.num_active_elec_beta,
                wf.ups_layout,
            )
        for bra, ket in zip(bra_vec, ket_vec_tmp):
            gradient_theta[i] += 2 * np.matmul(bra, ket)
        for j in range(len(bra_vec)):  # pylint: disable=consider-using-enumerate
            bra_vec[j] = propagate_unitary(
                bra_vec[j],
                i,
                wf.num_active_orbs,
                wf.num_active_elec_alpha,
                wf.num_active_elec_beta,
                wf.thetas,
                wf.ups_layout,
=======
        Args:
            parameters: Ansatz and orbital rotation parameters.
            theta_optimization: If used in theta optimization.
            kappa_optimization: If used in kappa optimization.
            return_all_states: Return the energy for all states instead of only the averaged energy.

        Returns:
            State-averaged electronic energy.
        """
        # Avoid recalculating energy in callback
        if np.max(np.abs(np.array(self._old_opt_parameters) - np.array(parameters))) < 10**-14:
            return self._E_opt_old
        num_kappa = 0
        if kappa_optimization:
            num_kappa = len(self.kappa_idx)
            self.kappa = parameters[:num_kappa]
        if theta_optimization:
            self.thetas = parameters[num_kappa:]
        Hamiltonian = hamiltonian_0i_0a(
            self.h_mo, self.g_mo, self.num_inactive_orbs, self.num_active_orbs
        ).get_folded_operator(self.num_inactive_orbs, self.num_active_orbs, self.num_virtual_orbs)
        if return_all_states:
            energies = []
            # Energy for each state in SA
            for coeffs in self.ci_coeffs:
                energies.append(
                    expectation_value(
                        coeffs,
                        [Hamiltonian],
                        coeffs,
                        self.ci_info,
                        self.thetas,
                        self.ups_layout,
                        do_folding=False,
                    )
                )
            self._E_opt_old = np.copy(np.array(energies))
            self._old_opt_parameters = np.copy(parameters)
            return np.array(energies)
        E = expectation_value_SA(
            self.ci_coeffs,
            [Hamiltonian],
            self.ci_coeffs,
            self.ci_info,
            self.thetas,
            self.ups_layout,
            do_folding=False,
        )
        self._E_opt_old = E
        self._old_opt_parameters = np.copy(parameters)
        return E

    def _calc_gradient_optimization(
        self, parameters: list[float], theta_optimization: bool, kappa_optimization: bool
    ) -> np.ndarray:
        r"""Calculate electronic gradient.

        For theta part,

        #. 10.48550/arXiv.2303.10825, Eq. 17-21 (appendix - v1)

        Args:
            parameters: Ansatz and orbital rotation parameters.
            theta_optimization: If used in theta optimization.
            kappa_optimization: If used in kappa optimization.

        Returns:
            State-averaged electronic gradient.
        """
        gradient = np.zeros(len(parameters))
        num_kappa = 0
        if kappa_optimization:
            num_kappa = len(self.kappa_idx)
            self.kappa = parameters[:num_kappa]
        if theta_optimization:
            self.thetas = parameters[num_kappa:]
        if kappa_optimization:
            rdms = ReducedDenstiyMatrix(
                self.num_inactive_orbs,
                self.num_active_orbs,
                self.num_virtual_orbs,
                rdm1=self.rdm1,
                rdm2=self.rdm2,
            )
            gradient[:num_kappa] = get_orbital_gradient(
                rdms, self.h_mo, self.g_mo, self.kappa_idx, self.num_inactive_orbs, self.num_active_orbs
            )
        if theta_optimization:
            Hamiltonian = hamiltonian_0i_0a(
                self.h_mo,
                self.g_mo,
                self.num_inactive_orbs,
                self.num_active_orbs,
            )
            # Reference bra state (no differentiations)
            bra_vec = propagate_state_SA(
                [Hamiltonian],
                self.ci_coeffs,
                self.ci_info,
                self.thetas,
                self.ups_layout,
>>>>>>> fbde08b7
            )
            bra_vec = construct_ups_state_SA(
                bra_vec,
                self.ci_info,
                self.thetas,
                self.ups_layout,
                dagger=True,
            )
            # CSF reference state on ket
            ket_vec = np.copy(self.csf_coeffs)
            ket_vec_tmp = np.copy(self.csf_coeffs)
            # Calculate analytical derivative w.r.t. each theta using gradient_action function
            for i in range(len(self.thetas)):
                # Loop over each state in SA
                ket_vec_tmp = get_grad_action_SA(
                    ket_vec,
                    i,
                    self.ci_info,
                    self.ups_layout,
                )
                for bra, ket in zip(bra_vec, ket_vec_tmp):
                    gradient[i + num_kappa] += 2 * np.matmul(bra, ket) / len(bra_vec)
                # Product rule implications on reference bra and CSF ket
                # See 10.48550/arXiv.2303.10825, Eq. 20 (appendix - v1)
                bra_vec = propagate_unitary_SA(
                    bra_vec,
                    i,
                    self.ci_info,
                    self.thetas,
                    self.ups_layout,
                )
                ket_vec = propagate_unitary_SA(
                    ket_vec,
                    i,
                    self.ci_info,
                    self.thetas,
                    self.ups_layout,
                )
        return gradient<|MERGE_RESOLUTION|>--- conflicted
+++ resolved
@@ -58,6 +58,8 @@
             h_ao: One-electron integrals in AO for Hamiltonian.
             g_ao: Two-electron integrals in AO.
             states: States to include in the state-averaged expansion.
+                    Tuple of lists containing weights and determinants.
+                    Each state in SA can be constructed of several dets.
             ansatz: Name of ansatz.
             ansatz_options: Ansatz options.
             include_active_kappa: Include active-active orbital rotations.
@@ -66,16 +68,10 @@
             ansatz_options = {}
         if len(cas) != 2:
             raise ValueError(f"cas must have two elements, got {len(cas)} elements.")
-<<<<<<< HEAD
-        self._c_orthonormal = c_orthonormal
-        self.h_ao = h_ao
-        self.g_ao = g_ao
-=======
         # Init stuff
         self._c_mo = mo_coeffs
         self._h_ao = h_ao
         self._g_ao = g_ao
->>>>>>> fbde08b7
         self.inactive_spin_idx = []
         self.virtual_spin_idx = []
         self.active_spin_idx = []
@@ -103,6 +99,7 @@
         self._sa_energy: float | None = None
         self._state_energies = None
         self.ansatz_options = ansatz_options
+        # Construct spin orbital spaces and indices
         active_space = []
         orbital_counter = 0
         for i in range(num_elec - cas[0], num_elec):
@@ -153,7 +150,7 @@
         for idx in self.active_unocc_spin_idx:
             if idx // 2 not in self.active_unocc_idx:
                 self.active_unocc_idx.append(idx // 2)
-        # Make shifted indecies
+        # Make shifted indices
         if len(self.active_spin_idx) != 0:
             active_shift = np.min(self.active_spin_idx)
             for active_idx in self.active_spin_idx:
@@ -177,8 +174,10 @@
         self.kappa_redundant_idx = []
         self._kappa_old = []
         # kappa can be optimized in spatial basis
+        # Loop over all q>p orb combinations and find redundant kappas
         for p in range(0, self.num_orbs):
             for q in range(p + 1, self.num_orbs):
+                # find redundant kappas
                 if p in self.inactive_idx and q in self.inactive_idx:
                     self.kappa_redundant_idx.append((p, q))
                     continue
@@ -189,23 +188,8 @@
                     if p in self.active_idx and q in self.active_idx:
                         self.kappa_redundant_idx.append((p, q))
                         continue
-<<<<<<< HEAD
-                if include_active_kappa:
-                    if p in self.active_occ_idx and q in self.active_occ_idx:
-                        self.kappa_redundant.append(0.0)
-                        self._kappa_redundant_old.append(0.0)
-                        self.kappa_redundant_idx.append([p, q])
-                        continue
-                    if p in self.active_unocc_idx and q in self.active_unocc_idx:
-                        self.kappa_redundant.append(0.0)
-                        self._kappa_redundant_old.append(0.0)
-                        self.kappa_redundant_idx.append([p, q])
-                        continue
-                self.kappa.append(0.0)
-=======
                 # the rest is non-redundant
                 self._kappa.append(0.0)
->>>>>>> fbde08b7
                 self._kappa_old.append(0.0)
                 self.kappa_idx.append((p, q))
                 self.kappa_idx_dagger.append((q, p))
@@ -227,23 +211,21 @@
             self.num_active_elec_alpha,
             self.num_active_elec_beta,
         )
-<<<<<<< HEAD
-        self.num_det = len(self.idx2det)
-=======
         self.num_det = len(self.ci_info.idx2det)
         # SA details
->>>>>>> fbde08b7
         self.num_states = len(states[0])
-        self.csf_coeffs = np.zeros((self.num_states, self.num_det))
+        self.csf_coeffs = np.zeros((self.num_states, self.num_det))  # state vector for each state in SA
+        # Loop over all states in SA procedure
         for i, (coeffs, on_vecs) in enumerate(zip(states[0], states[1])):
             if len(coeffs) != len(on_vecs):
                 raise ValueError(
                     f"Mismatch in number of coefficients, {len(coeffs)}, and number of determinants, {len(on_vecs)}. For {coeffs} and {on_vecs}"
                 )
+            # Loop over all determinants of a given state
             for coeff, on_vec in zip(coeffs, on_vecs):
                 if len(on_vec) != self.num_active_spin_orbs:
                     raise ValueError(
-                        f"Lenght of determinant, {len(on_vec)}, does not match number of active spin orbitals, {self.num_active_spin_orbs}. For determinant, {on_vec}"
+                        f"Length of determinant, {len(on_vec)}, does not match number of active spin orbitals, {self.num_active_spin_orbs}. For determinant, {on_vec}"
                     )
                 idx = self.ci_info.det2idx[int(on_vec, 2)]
                 self.csf_coeffs[i, idx] = coeff
@@ -253,19 +235,11 @@
                 if i == j:
                     if abs(1 - coeff_i @ coeff_j) > 10**-10:
                         raise ValueError(f"state {i} is not normalized got overlap of {coeff_i @ coeff_j}")
-<<<<<<< HEAD
-                else:
-                    if abs(coeff_i @ coeff_j) > 10**-10:
-                        raise ValueError(
-                            f"state {i} and {j} are not otrhogonal got overlap of {coeff_i @ coeff_j}"
-                        )
-=======
                 elif abs(coeff_i @ coeff_j) > 10**-10:
                     raise ValueError(
                         f"state {i} and {j} are not orthogonal got overlap of {coeff_i @ coeff_j}"
                     )
         # Construct UPS Structure
->>>>>>> fbde08b7
         self.ups_layout = UpsStructure()
         if ansatz.lower() == "tups":
             self.ups_layout.create_tups(self.num_active_orbs, self.ansatz_options)
@@ -273,9 +247,12 @@
             self.ansatz_options["do_qnp"] = True
             self.ups_layout.create_tups(self.num_active_orbs, self.ansatz_options)
         elif ansatz.lower() == "ksafupccgsd":
-            self.ups_layout.create_kSAfUpCCGSD(self.num_active_orbs, self.ansatz_options)
-        elif ansatz.lower() == "ksadupccgsd":
-            self.ups_layout.create_kSAdUpCCGSD(self.num_active_orbs, self.ansatz_options)
+            self.ansatz_options["SAGS"] = True
+            self.ansatz_options["GpD"] = True
+            self.ups_layout.create_fUCC(self.num_active_orbs, self.num_active_elec, self.ansatz_options)
+        elif ansatz.lower() == "ksasdsfupccgsd":
+            self.ansatz_options["GpD"] = True
+            self.ups_layout.create_SDSfUCC(self.num_active_orbs, self.num_active_elec, self.ansatz_options)
         else:
             raise ValueError(f"Got unknown ansatz, {ansatz}")
         self._thetas = np.zeros(self.ups_layout.n_params).tolist()
@@ -310,28 +287,12 @@
             State vector.
         """
         if self._ci_coeffs is None:
-<<<<<<< HEAD
-            tmp = []
-            for coeffs in self.csf_coeffs:
-                tmp.append(
-                    construct_ups_state(
-                        coeffs,
-                        self.num_active_orbs,
-                        self.num_active_elec_alpha,
-                        self.num_active_elec_beta,
-                        self.thetas,
-                        self.ups_layout,
-                    )
-                )
-                self._ci_coeffs = np.array(tmp)
-=======
             self._ci_coeffs = construct_ups_state_SA(
                 self.csf_coeffs,
                 self.ci_info,
                 self.thetas,
                 self.ups_layout,
             )
->>>>>>> fbde08b7
         return self._ci_coeffs  # type: ignore[return-value]
 
     @property
@@ -367,20 +328,6 @@
         Returns:
             Orbital coefficients.
         """
-<<<<<<< HEAD
-        kappa_mat = np.zeros_like(self._c_orthonormal)
-        if len(self.kappa) != 0:
-            if np.max(np.abs(self.kappa)) > 0.0:
-                for kappa_val, (p, q) in zip(self.kappa, self.kappa_idx):
-                    kappa_mat[p, q] = kappa_val
-                    kappa_mat[q, p] = -kappa_val
-        if len(self.kappa_redundant) != 0:
-            if np.max(np.abs(self.kappa_redundant)) > 0.0:
-                for kappa_val, (p, q) in zip(self.kappa_redundant, self.kappa_redundant_idx):
-                    kappa_mat[p, q] = kappa_val
-                    kappa_mat[q, p] = -kappa_val
-        return np.matmul(self._c_orthonormal, scipy.linalg.expm(-kappa_mat))
-=======
         # Construct anti-hermitian kappa matrix
         kappa_mat = np.zeros_like(self._c_mo)
         if len(self.kappa) != 0:
@@ -393,7 +340,6 @@
                     kappa_mat[q, p] = -(kappa_val - kappa_old)
         # Apply orbital rotation unitary to MO coefficients
         return np.matmul(self._c_mo, scipy.linalg.expm(-kappa_mat))
->>>>>>> fbde08b7
 
     @property
     def h_mo(self) -> np.ndarray:
@@ -419,7 +365,7 @@
 
     @property
     def rdm1(self) -> np.ndarray:
-        """Calcuate one-electron reduced density matrix.
+        """Calculate one-electron reduced density matrix in the active space.
 
         Returns:
             One-electron reduced density matrix.
@@ -434,19 +380,6 @@
                     Epq_op = Epq(
                         p_idx,
                         q_idx,
-<<<<<<< HEAD
-                        self.num_active_orbs,
-                        self.num_active_elec_alpha,
-                        self.num_active_elec_beta,
-                    ).todense()
-                    for coeffs in self.ci_coeffs:
-                        val += expectation_value_mat(
-                            coeffs,
-                            Epq_mat,
-                            coeffs,
-                        )
-                    val = val / len(self.ci_coeffs)
-=======
                     )
                     val = expectation_value_SA(
                         self.ci_coeffs,
@@ -457,14 +390,13 @@
                         self.ups_layout,
                         do_folding=False,
                     )
->>>>>>> fbde08b7
                     self._rdm1[p_idx, q_idx] = val  # type: ignore
                     self._rdm1[q_idx, p_idx] = val  # type: ignore
         return self._rdm1
 
     @property
     def rdm2(self) -> np.ndarray:
-        """Calcuate two-electron reduced density matrix.
+        """Calculate two-electron reduced density matrix in the active space.
 
         Returns:
             Two-electron reduced density matrix.
@@ -485,16 +417,7 @@
                     Epq_op = Epq(
                         p_idx,
                         q_idx,
-<<<<<<< HEAD
-                        self.num_active_orbs,
-                        self.num_active_elec_alpha,
-                        self.num_active_elec_beta,
-                    ).todense()
-                    for i, coeff in enumerate(self.ci_coeffs):
-                        bra_pq[i] = np.matmul(coeff, Epq_mat)
-=======
                     )
->>>>>>> fbde08b7
                     for r in range(self.num_inactive_orbs, p + 1):
                         r_idx = r - self.num_inactive_orbs
                         if p == q:
@@ -510,20 +433,6 @@
                             Ers_op = Epq(
                                 r_idx,
                                 s_idx,
-<<<<<<< HEAD
-                                self.num_active_orbs,
-                                self.num_active_elec_alpha,
-                                self.num_active_elec_beta,
-                            ).todense()
-                            val = 0.0
-                            for i, coeffs in enumerate(self.ci_coeffs):
-                                val += expectation_value_mat(
-                                    bra_pq[i],
-                                    Ers_mat,
-                                    coeffs,
-                                )
-                            val = val / len(self.ci_coeffs)
-=======
                             )
                             val = expectation_value_SA(
                                 self.ci_coeffs,
@@ -534,7 +443,6 @@
                                 self.ups_layout,
                                 do_folding=False,
                             )
->>>>>>> fbde08b7
                             if q == r:
                                 val -= self.rdm1[p_idx, s_idx]
                             self._rdm2[p_idx, q_idx, r_idx, s_idx] = val  # type: ignore
@@ -598,62 +506,6 @@
             maxiter: Maximum number of iterations.
             is_silent_subiterations: Silence subiterations.
         """
-<<<<<<< HEAD
-        e_tot = partial(
-            energy_saups,
-            orbital_optimized=orbital_optimization,
-            wf=self,
-        )
-        parameter_gradient = partial(
-            gradient_saups,
-            orbital_optimized=orbital_optimization,
-            wf=self,
-        )
-        global iteration  # pylint: disable=global-variable-undefined
-        global start  # pylint: disable=global-variable-undefined
-        iteration = 0  # type: ignore
-        start = time.time()  # type: ignore
-
-        def print_progress(x: Sequence[float]) -> None:
-            """Print progress during energy minimization of wave function.
-
-            Args:
-                x: Wave function parameters.
-            """
-            global iteration  # pylint: disable=global-variable-undefined
-            global start  # pylint: disable=global-variable-undefined
-            time_str = f"{time.time() - start:7.2f}"  # type: ignore
-            e_str = f"{e_tot(x):3.12f}"
-            print(f"{str(iteration + 1).center(11)} | {time_str.center(18)} | {e_str.center(27)}")  # type: ignore
-            iteration += 1  # type: ignore [name-defined]
-            start = time.time()  # type: ignore [name-defined]
-
-        def silent_progress(x: Sequence[float]) -> None:  # pylint: disable=unused-argument
-            """Print progress during energy minimization of wave function.
-
-            Args:
-                x: Wave function parameters.
-            """
-            pass  # pylint: disable=unnecessary-pass
-
-        parameters: list[float] = []
-        num_kappa = 0
-        num_theta = 0
-        if orbital_optimization:
-            parameters += self.kappa
-            num_kappa += len(self.kappa)
-        for theta in self.thetas:
-            parameters.append(theta)
-            num_theta += 1
-        if is_silent:
-            res = scipy.optimize.minimize(
-                e_tot,
-                parameters,
-                tol=convergence_threshold,
-                callback=silent_progress,
-                method="SLSQP",
-                jac=parameter_gradient,
-=======
         print("### Parameters information:")
         if orbital_optimization:
             print(f"### Number kappa: {len(self.kappa)}")
@@ -807,7 +659,6 @@
                 self._calc_energy_optimization,
                 theta_optimization=True,
                 kappa_optimization=False,
->>>>>>> fbde08b7
             )
             gradient = partial(
                 self._calc_gradient_optimization,
@@ -830,18 +681,6 @@
                 kappa_optimization=False,
                 return_all_states=True,
             )
-<<<<<<< HEAD
-        param_idx = 0
-        if orbital_optimization:
-            param_idx += len(self.kappa)
-            for i in range(len(self.kappa)):  # pylint: disable=consider-using-enumerate
-                self.kappa[i] = 0
-                self._kappa_old[i] = 0
-            for i in range(len(self.kappa_redundant)):  # pylint: disable=consider-using-enumerate
-                self.kappa_redundant[i] = 0
-                self._kappa_redundant_old[i] = 0
-        self.thetas = res["x"][param_idx : num_theta + param_idx].tolist()
-=======
         optimizer = Optimizers(energy, optimizer_name, grad=gradient, maxiter=maxiter, tol=tol)
         self._old_opt_parameters = np.zeros_like(parameters) + 10**20
         self._E_opt_old = 0.0
@@ -857,7 +696,6 @@
         else:
             self.thetas = res.x.tolist()
         # Subspace diagonalization
->>>>>>> fbde08b7
         self._do_state_ci()
         self._sa_energy = res.fun
 
@@ -867,19 +705,6 @@
         #. 10.1103/PhysRevLett.122.230401, Eq. 2
         """
         state_H = np.zeros((self.num_states, self.num_states))
-<<<<<<< HEAD
-        Hamiltonian = build_operator_matrix(
-            hamiltonian_0i_0a(
-                self.h_mo,
-                self.g_mo,
-                self.num_inactive_orbs,
-                self.num_active_orbs,
-            ).get_folded_operator(self.num_inactive_orbs, self.num_active_orbs, self.num_virtual_orbs),
-            self.idx2det,
-            self.det2idx,
-            self.num_active_orbs,
-        )
-=======
         Hamiltonian = hamiltonian_0i_0a(
             self.h_mo,
             self.g_mo,
@@ -887,14 +712,10 @@
             self.num_active_orbs,
         ).get_folded_operator(self.num_inactive_orbs, self.num_active_orbs, self.num_virtual_orbs)
         # Create SA H matrix
->>>>>>> fbde08b7
         for i, coeff_i in enumerate(self.ci_coeffs):
             for j, coeff_j in enumerate(self.ci_coeffs):
                 if j > i:
                     continue
-<<<<<<< HEAD
-                state_H[i, j] = state_H[j, i] = expectation_value_mat(coeff_i, Hamiltonian, coeff_j)
-=======
                 state_H[i, j] = state_H[j, i] = expectation_value(
                     coeff_i,
                     [Hamiltonian],
@@ -905,7 +726,6 @@
                     do_folding=False,
                 )
         # Diagonalize
->>>>>>> fbde08b7
         eigval, eigvec = scipy.linalg.eig(state_H)
         sorting = np.argsort(eigval)
         self._state_energies = np.real(eigval[sorting])
@@ -920,8 +740,6 @@
         """
         if self._state_energies is None:
             self._do_state_ci()
-        if self._state_energies is None:
-            raise ValueError("_state_energies is None")
         return self._state_energies
 
     @property
@@ -940,7 +758,7 @@
         return energies
 
     def get_transition_property(self, ao_integral: np.ndarray) -> np.ndarray:
-        r"""Get transition property.
+        r"""Get transition property with one-electron operator.
 
         .. math::
             t_n = \left<0\left|\hat{O}\right|n\right>
@@ -955,22 +773,6 @@
             self._do_state_ci()
         if self._state_ci_coeffs is None:
             raise ValueError("_state_ci_coeffs is None")
-<<<<<<< HEAD
-        mo_integral = one_electron_integral_transform(self.c_trans, ao_integral)
-        transition_property = np.zeros(self.num_states - 1)
-        state_op = np.zeros((self.num_states, self.num_states))
-        op = build_operator_matrix(
-            one_elec_op_0i_0a(mo_integral, self.num_inactive_orbs, self.num_active_orbs).get_folded_operator(
-                self.num_inactive_orbs, self.num_active_orbs, self.num_virtual_orbs
-            ),
-            self.idx2det,
-            self.det2idx,
-            self.num_active_orbs,
-        )
-        for i, coeff_i in enumerate(self.ci_coeffs):
-            for j, coeff_j in enumerate(self.ci_coeffs):
-                state_op[i, j] = expectation_value_mat(coeff_i, op, coeff_j)
-=======
         # MO integrals
         mo_integral = one_electron_integral_transform(self.c_mo, ao_integral)
         transition_property = np.zeros(self.num_states - 1)
@@ -991,7 +793,6 @@
                     do_folding=False,
                 )
         # Transition between SA states (after diagonalization)
->>>>>>> fbde08b7
         for i in range(self.num_states - 1):
             transition_property[i] = self._state_ci_coeffs[:, i + 1] @ state_op @ self._state_ci_coeffs[:, 0]
         return transition_property
@@ -1030,193 +831,6 @@
         .. math::
             E = \left<0\left|\hat{H}\right|0\right>
 
-<<<<<<< HEAD
-def energy_saups(
-    parameters: Sequence[float],
-    orbital_optimized: bool,
-    wf: WaveFunctionSAUPS,
-) -> float:
-    r"""Calculate electronic energy of SA-UPS wave function.
-
-    .. math::
-        E = \left<0\left|\hat{H}\right|0\right>
-
-    Args:
-        parameters: Sequence of all parameters.
-                    Ordered as orbital rotations, active-space excitations.
-        orbital_optimized: Do orbital optimization.
-        wf: Wave function object.
-
-    Returns:
-        Electronic energy.
-    """
-    kappa = []
-    theta = []
-    idx_counter = 0
-    if orbital_optimized:
-        for _ in range(len(wf.kappa_idx)):
-            kappa.append(parameters[idx_counter])
-            idx_counter += 1
-    for par in parameters[idx_counter:]:
-        theta.append(par)
-    assert len(parameters) == len(kappa) + len(theta)
-
-    kappa_mat = np.zeros_like(wf.c_orthonormal)
-    if orbital_optimized:
-        for kappa_val, (p, q) in zip(
-            np.array(kappa) - np.array(wf._kappa_old), wf.kappa_idx  # pylint: disable=protected-access
-        ):
-            kappa_mat[p, q] = kappa_val
-            kappa_mat[q, p] = -kappa_val
-    if len(wf.kappa_redundant) != 0:
-        if np.max(np.abs(wf.kappa_redundant)) > 0.0:
-            for kappa_val, (p, q) in zip(
-                np.array(wf.kappa_redundant)
-                - np.array(wf._kappa_redundant_old),  # pylint: disable=protected-access
-                wf.kappa_redundant_idx,
-            ):
-                kappa_mat[p, q] = kappa_val
-                kappa_mat[q, p] = -kappa_val
-    c_trans = np.matmul(wf.c_orthonormal, scipy.linalg.expm(-kappa_mat))
-    if orbital_optimized:
-        wf._kappa_old = kappa.copy()  # pylint: disable=protected-access
-        wf._kappa_redundant_old = wf.kappa_redundant.copy()  # pylint: disable=protected-access
-    # Moving expansion point of kappa
-    wf.c_orthonormal = c_trans
-    # Add thetas
-    wf.thetas = theta
-    Hamiltonian = build_operator_matrix(
-        hamiltonian_0i_0a(
-            wf.h_mo,
-            wf.g_mo,
-            wf.num_inactive_orbs,
-            wf.num_active_orbs,
-        ).get_folded_operator(wf.num_inactive_orbs, wf.num_active_orbs, wf.num_virtual_orbs),
-        wf.idx2det,
-        wf.det2idx,
-        wf.num_active_orbs,
-    )
-    energy = 0.0
-    for coeffs in wf.ci_coeffs:
-        energy += expectation_value_mat(coeffs, Hamiltonian, coeffs)
-    return energy / len(wf.ci_coeffs)
-
-
-def gradient_saups(
-    parameters: Sequence[float],
-    orbital_optimized: bool,
-    wf: WaveFunctionSAUPS,
-) -> np.ndarray:
-    """Calcuate electronic gradient.
-
-    Args:
-        parameters: Sequence of all parameters.
-                    Ordered as orbital rotations, active-space excitations.
-        orbital_optimized: Do orbital optimization.
-        wf: Wave function object.
-
-    Returns:
-        Electronic gradient.
-    """
-    number_kappas = 0
-    if orbital_optimized:
-        number_kappas = len(wf.kappa_idx)
-    gradient = np.zeros_like(parameters)
-    if orbital_optimized:
-        gradient[:number_kappas] = orbital_rotation_gradient(
-            wf,
-        )
-    gradient[number_kappas:] = active_space_parameter_gradient(
-        wf,
-    )
-    return gradient
-
-
-def orbital_rotation_gradient(
-    wf: WaveFunctionSAUPS,
-) -> np.ndarray:
-    """Calcuate electronic gradient with respect to orbital rotations.
-
-    Args:
-        wf: Wave function object.
-
-    Return:
-        Electronic gradient with respect to orbital rotations.
-    """
-    rdms = ReducedDenstiyMatrix(
-        wf.num_inactive_orbs,
-        wf.num_active_orbs,
-        wf.num_active_orbs,
-        rdm1=wf.rdm1,
-        rdm2=wf.rdm2,
-    )
-    gradient = get_orbital_gradient(
-        rdms, wf.h_mo, wf.g_mo, wf.kappa_idx, wf.num_inactive_orbs, wf.num_active_orbs
-    )
-    return gradient
-
-
-def active_space_parameter_gradient(
-    wf: WaveFunctionSAUPS,
-) -> np.ndarray:
-    r"""Calcuate electronic gradient with respect to active space parameters.
-
-    #. 10.48550/arXiv.2303.10825, Eq. 17-21
-
-    Args:
-        wf: Wave function object.
-
-    Returns:
-        Electronic gradient with respect to active space parameters.
-    """
-    Hamiltonian = build_operator_matrix(
-        hamiltonian_0i_0a(
-            wf.h_mo,
-            wf.g_mo,
-            wf.num_inactive_orbs,
-            wf.num_active_orbs,
-        ).get_folded_operator(wf.num_inactive_orbs, wf.num_active_orbs, wf.num_virtual_orbs),
-        wf.idx2det,
-        wf.det2idx,
-        wf.num_active_orbs,
-    )
-
-    gradient_theta = np.zeros_like(wf.thetas)
-    bra_vec = np.copy(wf.ci_coeffs)
-    for i, coeffs in enumerate(bra_vec):
-        bra_vec[i] = construct_ups_state(
-            np.matmul(Hamiltonian, coeffs),
-            wf.num_active_orbs,
-            wf.num_active_elec_alpha,
-            wf.num_active_elec_beta,
-            wf.thetas,
-            wf.ups_layout,
-            dagger=True,
-        )
-    ket_vec = np.copy(wf.csf_coeffs)
-    ket_vec_tmp = np.copy(wf.csf_coeffs)
-    for i in range(len(wf.thetas)):
-        for j in range(len(bra_vec)):
-            ket_vec_tmp[j] = get_grad_action(
-                ket_vec[j],
-                i,
-                wf.num_active_orbs,
-                wf.num_active_elec_alpha,
-                wf.num_active_elec_beta,
-                wf.ups_layout,
-            )
-        for bra, ket in zip(bra_vec, ket_vec_tmp):
-            gradient_theta[i] += 2 * np.matmul(bra, ket)
-        for j in range(len(bra_vec)):  # pylint: disable=consider-using-enumerate
-            bra_vec[j] = propagate_unitary(
-                bra_vec[j],
-                i,
-                wf.num_active_orbs,
-                wf.num_active_elec_alpha,
-                wf.num_active_elec_beta,
-                wf.thetas,
-                wf.ups_layout,
-=======
         Args:
             parameters: Ansatz and orbital rotation parameters.
             theta_optimization: If used in theta optimization.
@@ -1318,7 +932,6 @@
                 self.ci_info,
                 self.thetas,
                 self.ups_layout,
->>>>>>> fbde08b7
             )
             bra_vec = construct_ups_state_SA(
                 bra_vec,
