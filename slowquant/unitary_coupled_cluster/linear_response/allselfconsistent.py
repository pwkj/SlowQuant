--- conflicted
+++ resolved
@@ -122,26 +122,16 @@
             print("idx, max(abs(grad active)):", np.argmax(np.abs(grad)), np.max(np.abs(grad)))
             if np.max(np.abs(grad)) > 10**-3:
                 raise ValueError("Large Gradient detected in G of ", np.max(np.abs(grad)))
-<<<<<<< HEAD
-        H_ket = propagate_state([H_2i_2a], self.ci_coeffs, *self.index_info_extended, unsafe=True)  # type: ignore
-=======
-        H_ket = propagate_state_extended([H_2i_2a], self.ci_coeffs, *self.index_info_extended)
-        UdH_ket = propagate_state_extended(["Ud"], H_ket, *self.index_info_extended)
->>>>>>> ee12fc7d
+        H_ket = propagate_state([H_2i_2a], self.ci_coeffs, *self.index_info_extended, do_unsafe=True)  # type: ignore
+        UdH_ket = propagate_state(["Ud"], H_ket, *self.index_info_extended, do_unsafe=True)  # type: ignore
         for j, qJ in enumerate(self.q_ops):
             UdHUqJ_ket = propagate_state(
-                ["Ud", H_2i_2a, "U", qJ], self.csf_coeffs, *self.index_info_extended, unsafe=True  # type: ignore
-            )
-<<<<<<< HEAD
-            UdH_ket = propagate_state(["Ud"], H_ket, *self.index_info_extended, unsafe=True)  # type: ignore
-            qJUdH_ket = propagate_state([qJ], UdH_ket, *self.index_info_extended, unsafe=True)  # type: ignore
-            qJdUdH_ket = propagate_state([qJ.dagger], UdH_ket, *self.index_info_extended, unsafe=True)  # type: ignore
-=======
-            qJUdH_ket = propagate_state_extended([qJ], UdH_ket, *self.index_info_extended)
-            qJdUdH_ket = propagate_state_extended([qJ.dagger], UdH_ket, *self.index_info_extended)
->>>>>>> ee12fc7d
+                ["Ud", H_2i_2a, "U", qJ], self.csf_coeffs, *self.index_info_extended, do_unsafe=True  # type: ignore
+            )
+            qJUdH_ket = propagate_state([qJ], UdH_ket, *self.index_info_extended, do_unsafe=True)  # type: ignore
+            qJdUdH_ket = propagate_state([qJ.dagger], UdH_ket, *self.index_info_extended, do_unsafe=True)  # type: ignore
             for i, qI in enumerate(self.q_ops[j:], j):
-                qI_ket = propagate_state([qI], self.csf_coeffs, *self.index_info_extended, unsafe=True)  # type: ignore
+                qI_ket = propagate_state([qI], self.csf_coeffs, *self.index_info_extended, do_unsafe=True)  # type: ignore
                 # Make A
                 # <CSF| qId Ud H U qJ |CSF>
                 val = expectation_value(
@@ -150,24 +140,11 @@
                     UdHUqJ_ket,
                     *self.index_info_extended,
                 )
-<<<<<<< HEAD
-                # - <CSF| qId qJ Ud H |0>
-                val -= expectation_value(
-                    qI_ket,
-                    [],
-                    qJUdH_ket,
-                    *self.index_info_extended,
-                )
-                self.A[i, j] = self.A[j, i] = val
-                # Make B
-                # - <CSF| qId qJd Ud H |0>
-                val = -expectation_value(
-=======
                 # - 1/2<CSF| qId qJ Ud H |0>
                 val -= (
                     1
                     / 2
-                    * expectation_value_extended(
+                    * expectation_value(
                         qI_ket,
                         [],
                         qJUdH_ket,
@@ -178,7 +155,7 @@
                 val -= (
                     1
                     / 2
-                    * expectation_value_extended(
+                    * expectation_value(
                         UdH_ket,
                         [qI.dagger, qJ],
                         self.csf_coeffs,
@@ -188,8 +165,7 @@
                 self.A[i, j] = self.A[j, i] = val
                 # Make B
                 # -<CSF| qId qJd Ud H |0>
-                val = -expectation_value_extended(
->>>>>>> ee12fc7d
+                val = -expectation_value(
                     qI_ket,
                     [],
                     qJdUdH_ket,
@@ -201,10 +177,10 @@
                     self.Sigma[i, j] = self.Sigma[j, i] = 1
         for j, qJ in enumerate(self.q_ops):
             UdHUq_ket = propagate_state(
-                ["Ud", self.H_1i_1a, "U", qJ], self.csf_coeffs, *self.index_info_extended, unsafe=True  # type: ignore
+                ["Ud", self.H_1i_1a, "U", qJ], self.csf_coeffs, *self.index_info_extended, do_unsafe=True  # type: ignore
             )
             qdUdH_ket = propagate_state(
-                [qJ.dagger, "Ud", self.H_1i_1a], self.ci_coeffs, *self.index_info_extended, unsafe=True  # type: ignore
+                [qJ.dagger, "Ud", self.H_1i_1a], self.ci_coeffs, *self.index_info_extended, do_unsafe=True  # type: ignore
             )
             for i, GI in enumerate(self.G_ops):
                 G_ket = propagate_state([GI], self.csf_coeffs, *self.index_info_extended)
@@ -218,19 +194,11 @@
                 )
                 self.A[i + idx_shift, j] = self.A[j, i + idx_shift] = val
                 # Make B
-<<<<<<< HEAD
-                # - <CSF| Gd qd Ud H |0>
-                val = -expectation_value(
-                    G_ket,
-                    [],
-                    qdUdH_ket,
-                    *self.index_info_extended,
-=======
                 # - 1/2*<CSF| Gd qd Ud H |0>
                 val = (
                     -1
                     / 2
-                    * expectation_value_extended(
+                    * expectation_value(
                         G_ket,
                         [],
                         qdUdH_ket,
@@ -241,13 +209,12 @@
                 val -= (
                     1
                     / 2
-                    * expectation_value_extended(
+                    * expectation_value(
                         self.csf_coeffs,
                         [qJ.dagger, GI.dagger],
                         UdH_ket,
                         *self.index_info_extended,
                     )
->>>>>>> ee12fc7d
                 )
                 self.B[i + idx_shift, j] = self.B[j, i + idx_shift] = val
         for j, GJ in enumerate(self.G_ops):
@@ -266,19 +233,11 @@
                     UdHUGJ_ket,
                     *self.index_info_extended,
                 )
-<<<<<<< HEAD
-                # - <CSF| GId GJ Ud H |0>
-                val -= expectation_value(
-                    GI_ket,
-                    [],
-                    GJUdH_ket,
-                    *self.index_info_extended,
-=======
                 # - 1/2<CSF| GId GJ Ud H |0>
                 val -= (
                     1
                     / 2
-                    * expectation_value_extended(
+                    * expectation_value(
                         GI_ket,
                         [],
                         GJUdH_ket,
@@ -289,13 +248,12 @@
                 val -= (
                     1
                     / 2
-                    * expectation_value_extended(
+                    * expectation_value(
                         UdH00_ket,
                         [GI.dagger, GJ],
                         self.csf_coeffs,
                         *self.index_info_extended,
                     )
->>>>>>> ee12fc7d
                 )
                 self.A[i + idx_shift, j + idx_shift] = self.A[j + idx_shift, i + idx_shift] = val
                 # Make B
@@ -361,42 +319,42 @@
                     [mux_op_q, "U", q],
                     self.csf_coeffs,
                     *self.index_info_extended,
-                    unsafe=True,  # type: ignore
+                    do_unsafe=True,  # type: ignore
                 )
                 q_part_x += self.Y_q_normed[i, state_number] * expectation_value(
                     self.csf_coeffs,
                     [q.dagger, "Ud", mux_op_q],
                     self.ci_coeffs,
                     *self.index_info_extended,
-                    unsafe=True,  # type: ignore
+                    do_unsafe=True,  # type: ignore
                 )
                 q_part_y -= self.Z_q_normed[i, state_number] * expectation_value(
                     self.ci_coeffs,
                     [muy_op_q, "U", q],
                     self.csf_coeffs,
                     *self.index_info_extended,
-                    unsafe=True,  # type: ignore
+                    do_unsafe=True,  # type: ignore
                 )
                 q_part_y += self.Y_q_normed[i, state_number] * expectation_value(
                     self.csf_coeffs,
                     [q.dagger, "Ud", muy_op_q],
                     self.ci_coeffs,
                     *self.index_info_extended,
-                    unsafe=True,  # type: ignore
+                    do_unsafe=True,  # type: ignore
                 )
                 q_part_z -= self.Z_q_normed[i, state_number] * expectation_value(
                     self.ci_coeffs,
                     [muz_op_q, "U", q],
                     self.csf_coeffs,
                     *self.index_info_extended,
-                    unsafe=True,  # type: ignore
+                    do_unsafe=True,  # type: ignore
                 )
                 q_part_z += self.Y_q_normed[i, state_number] * expectation_value(
                     self.csf_coeffs,
                     [q.dagger, "Ud", muz_op_q],
                     self.ci_coeffs,
                     *self.index_info_extended,
-                    unsafe=True,  # type: ignore
+                    do_unsafe=True,  # type: ignore
                 )
             g_part_x = 0.0
             g_part_y = 0.0
