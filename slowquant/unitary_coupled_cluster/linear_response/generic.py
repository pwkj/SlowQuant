--- conflicted
+++ resolved
@@ -270,9 +270,6 @@
             )
         return norms
 
-<<<<<<< HEAD
-    def get_property_gradient(self, dipole_integrals: Sequence[np.ndarray]) -> np.ndarray:
-=======
     def get_excited_state_overlap(self) -> np.ndarray:
         """Calculate the overlap of excited states with the ground state
 
@@ -293,8 +290,7 @@
             )
         return overlaps
 
-    def get_transition_dipole(self, dipole_integrals: Sequence[np.ndarray]) -> np.ndarray:
->>>>>>> 744164bb
+    def get_property_gradient(self, dipole_integrals: Sequence[np.ndarray]) -> np.ndarray:
         """Calculate transition dipole moment.
 
         Args:
