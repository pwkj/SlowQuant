--- conflicted
+++ resolved
@@ -426,41 +426,48 @@
         iters = 0
         for _ in range(self.max_iterations):
 
-<<<<<<< HEAD
 
             if param_option == "random_pairs":
                 i, j = np.random.choice(num_of_params, size=2, replace=False)
-                par_pairs = [(i, j, self._param_names[i], self._param_names[j])]
+                par_pairs = [
+                    (i, j, self._param_names[i], self._param_names[j])
+                ]
             elif param_option == "ordered_sweep":
                 # Generate all possible pairs (i, j, R(i), R(j)) where i < j.
-                par_pairs = [(i, j, self._param_names[i], self._param_names[j]) for i in range(0, num_of_params)
-                        for j in range(i + 1, num_of_params)]
+                par_pairs = [
+                    (i, j, self._param_names[i], self._param_names[j])
+                    for i in range(0, num_of_params)
+                    for j in range(i + 1, num_of_params)
+                ]
             # Is there an elegant way to do this without needing to check in each iteration?
             elif param_option == "shuffled_sweep":
-                par_pairs = [(i, j, self._param_names[i], self._param_names[j]) for i in range(0, num_of_params)
-                        for j in range(i + 1, num_of_params)]
+                # Generate all possible pairs (i, j, R(i), R(j)) where i < j.
+                par_pairs = [
+                    (i, j, self._param_names[i], self._param_names[j])
+                    for i in range(0, num_of_params)
+                    for j in range(i + 1, num_of_params)
+                ]
                 np.random.shuffle(par_pairs)
             elif param_option == "simple_sweep":
                 if num_of_params % 2 == 0:
                     idx_list = np.random.shuffle([i for i in range(num_of_params)])
-                    par_pairs = [(idx_list[i], idx_list[i+1], self._param_names[i], self._param_names[i+1]) for i in range(num_of_params//2)]
+                    par_pairs = [
+                        (idx_list[i], idx_list[i+1], 
+                         self._param_names[i], self._param_names[i+1]) 
+                        for i in range(num_of_params//2)
+                    ]
                 else:
                     idx_list = [i for i in range(num_of_params)] 
                     np.random.shuffle([i for i in range(num_of_params)])
                     idx_list.append(idx_list[0])
-                    par_pairs = [(idx_list[i], idx_list[i+1], self._param_names[i], self._param_names[i+1]) for i in range(num_of_params//2)]
+                    par_pairs = [
+                        (idx_list[i], idx_list[i+1], 
+                         self._param_names[i], self._param_names[i+1]) 
+                         for i in range(num_of_params//2)
+                    ]
             else:
                 raise ValueError(f"Unknown param_option: {param_option}")
 
-=======
-            # Generate all possible pairs (i, j, R(i), R(j)) where i < j.
-            par_pairs = [
-                (i, j, self._param_names[i], self._param_names[j])
-                for i in range(0, num_of_params)
-                for j in range(i + 1, num_of_params)
-            ]
-            np.random.shuffle(par_pairs)
->>>>>>> 3b9046fa
 
             for i, j, par_name1, par_name2 in par_pairs:
                 # For the optimized classical energy calculation of rotosolve 2D,
