import numpy as np


class ReducedDenstiyMatrix:
    """Reduced density matrix class."""

    __slots__ = ("active_idx", "idx_shift", "inactive_idx", "rdm1", "rdm2", "virtual_idx")

    def __init__(
        self,
        num_inactive_orbs: int,
        num_active_orbs: int,
        num_virtual_orbs: int,
        rdm1: np.ndarray,
        rdm2: np.ndarray | None = None,
    ) -> None:
        """Initialize reduced density matrix class.

        Args:
            num_inactive_orbs: Number of inactive orbitals in spatial basis.
            num_active_orbs: Number of active orbitals in spatial basis.
            num_virtual_orbs: Number of virtual orbitals in spatial basis.
            rdm1: One-electron reduced density matrix in the active space.
            rdm2: Two-electron reduced density matrix in the active space.
        """
        self.inactive_idx = []
        self.actitve_idx = []
        self.virtual_idx = []
        for idx in range(num_inactive_orbs):
            self.inactive_idx.append(idx)
        for idx in range(num_inactive_orbs, num_inactive_orbs + num_active_orbs):
            self.actitve_idx.append(idx)
        for idx in range(
            num_inactive_orbs + num_active_orbs,
            num_inactive_orbs + num_active_orbs + num_virtual_orbs,
        ):
            self.virtual_idx.append(idx)
        self.idx_shift = num_inactive_orbs
        self.rdm1 = rdm1
        self.rdm2 = rdm2

    def RDM1(self, p: int, q: int) -> float:
        r"""Get one-electron reduced density matrix element.

        The only non-zero elements are:

        .. math::
            \Gamma^{[1]}_{pq} = \left\{\begin{array}{ll}
                                2\delta_{ij} & pq = ij\\
                                \left<0\left|\hat{E}_{vw}\right|0\right> & pq = vw\\
                                0 & \text{otherwise} \\
                                \end{array} \right.

        and the symmetry `\Gamma^{[1]}_{pq}=\Gamma^{[1]}_{qp}`:math:.

        Args:
            p: Spatial orbital index.
            q: Spatial orbital index.

        Returns:
            One-electron reduved density matrix element.
        """
        if p in self.actitve_idx and q in self.actitve_idx:
            return self.rdm1[p - self.idx_shift, q - self.idx_shift]
        if p in self.inactive_idx and q in self.inactive_idx:
            if p == q:
                return 2
            return 0
        return 0

<<<<<<< HEAD
    def RDM2(self, p: int, q: int, r: int, s: int) -> float:  # pylint: disable=R0911
        r"""Get two-electron reduced density matrix element.
=======
    def RDM2(self, p: int, q: int, r: int, s: int) -> float:
        r"""Get full space two-electron reduced density matrix element.
>>>>>>> fbde08b7

        .. math::
            \Gamma^{[2]}_{pqrs} = \left\{\begin{array}{ll}
                                  4\delta_{ij}\delta_{kl} - 2\delta_{jk}\delta_{il} & pqrs = ijkl\\
                                  2\delta_{ij} \Gamma^{[1]}_{vw} & pqrs = vwij\\
                                  - \delta_{ij}\Gamma^{[1]}_{vw} & pqrs = ivwj\\
                                  \left<0\left|\hat{e}_{vwxy}\right|0\right> & pqrs = vwxy\\
                                  0 & \text{otherwise} \\
                                  \end{array} \right.

        and the symmetry `\Gamma^{[2]}_{pqrs}=\Gamma^{[2]}_{rspq}=\Gamma^{[2]}_{qpsr}=\Gamma^{[2]}_{srqp}`:math:.

        Args:
            p: Spatial orbital index.
            q: Spatial orbital index.
            r: Spatial orbital index.
            s: Spatial orbital index.

        Returns:
            Two-electron reduved density matrix element.
        """
        if self.rdm2 is None:
            raise ValueError("RDM2 is not given.")
        if (
            p in self.actitve_idx
            and q in self.actitve_idx
            and r in self.actitve_idx
            and s in self.actitve_idx
        ):
            return self.rdm2[
                p - self.idx_shift,
                q - self.idx_shift,
                r - self.idx_shift,
                s - self.idx_shift,
            ]
        if (
            p in self.inactive_idx
            and q in self.actitve_idx
            and r in self.actitve_idx
            and s in self.inactive_idx
        ):
            if p == s:
                return -self.rdm1[q - self.idx_shift, r - self.idx_shift]
            return 0
        if (
            p in self.actitve_idx
            and q in self.inactive_idx
            and r in self.inactive_idx
            and s in self.actitve_idx
        ):
            if q == r:
                return -self.rdm1[p - self.idx_shift, s - self.idx_shift]
            return 0
        if (
            p in self.actitve_idx
            and q in self.actitve_idx
            and r in self.inactive_idx
            and s in self.inactive_idx
        ):
            if r == s:
                return 2 * self.rdm1[p - self.idx_shift, q - self.idx_shift]
            return 0
        if (
            p in self.inactive_idx
            and q in self.inactive_idx
            and r in self.actitve_idx
            and s in self.actitve_idx
        ):
            if p == q:
                return 2 * self.rdm1[r - self.idx_shift, s - self.idx_shift]
            return 0
        if (
            p in self.inactive_idx
            and q in self.inactive_idx
            and r in self.inactive_idx
            and s in self.inactive_idx
        ):
            val = 0
            if p == q and r == s:
                val += 4
            if q == r and p == s:
                val -= 2
            return val
        return 0


def get_electronic_energy(
    rdms: ReducedDenstiyMatrix,
    h_int: np.ndarray,
    g_int: np.ndarray,
    num_inactive_orbs: int,
    num_active_orbs: int,
) -> float:
    r"""Calculate electronic energy.

    .. math::
        E = \sum_{pq}h_{pq}\Gamma^{[1]}_{pq} + \frac{1}{2}\sum_{pqrs}g_{pqrs}\Gamma^{[2]}_{pqrs}

    Args:
        rdms: Reduced density matrix class.
        h_int: One-electron integrals in MO.
        g_int: Two-electron integrals in MO.
        num_inactive_orbs: Number of inactive orbitals.
        num_active_orbs: Number of active orbitals.

    Returns:
        Electronic energy.
    """
    energy = 0
    for p in range(num_inactive_orbs + num_active_orbs):
        for q in range(num_inactive_orbs + num_active_orbs):
            energy += h_int[p, q] * rdms.RDM1(p, q)
    for p in range(num_inactive_orbs + num_active_orbs):
        for q in range(num_inactive_orbs + num_active_orbs):
            for r in range(num_inactive_orbs + num_active_orbs):
                for s in range(num_inactive_orbs + num_active_orbs):
                    energy += 1 / 2 * g_int[p, q, r, s] * rdms.RDM2(p, q, r, s)
    return energy


def get_orbital_gradient(
    rdms: ReducedDenstiyMatrix,
    h_int: np.ndarray,
    g_int: np.ndarray,
    kappa_idx: list[tuple[int, int]],
    num_inactive_orbs: int,
    num_active_orbs: int,
) -> np.ndarray:
    r"""Calculate the orbital gradient.

    .. math::
        g_{pq}^{\hat{\kappa}} = \left<0\left|\left[\hat{\kappa}_{pq},\hat{H}\right]\right|0\right>

    Args:
        rdms: Reduced density matrix class.
        h_int: One-electron integrals in MO in Hamiltonian.
        g_int: Two-electron integrals in MO in Hamiltonian.
        kappa_idx: Orbital parameter indices in spatial basis.
        num_inactive_orbs: Number of inactive orbitals in spatial basis.
        num_active_orbs: Number of active orbitals in spatial basis.

    Returns:
        Orbital gradient.
    """
    gradient = np.zeros(len(kappa_idx))
    for idx, (m, n) in enumerate(kappa_idx):
        # 1e contribution
        for p in range(num_inactive_orbs + num_active_orbs):
            gradient[idx] += 2 * h_int[n, p] * rdms.RDM1(m, p)
            gradient[idx] -= 2 * h_int[p, m] * rdms.RDM1(p, n)
        # 2e contribution
        for p in range(num_inactive_orbs + num_active_orbs):
            for q in range(num_inactive_orbs + num_active_orbs):
                for r in range(num_inactive_orbs + num_active_orbs):
                    gradient[idx] += g_int[n, p, q, r] * rdms.RDM2(m, p, q, r)
                    gradient[idx] -= g_int[p, m, q, r] * rdms.RDM2(p, n, q, r)
                    gradient[idx] -= g_int[m, p, q, r] * rdms.RDM2(n, p, q, r)
                    gradient[idx] += g_int[p, n, q, r] * rdms.RDM2(p, m, q, r)
    return gradient


def get_orbital_gradient_response(
    rdms: ReducedDenstiyMatrix,
    h_int: np.ndarray,
    g_int: np.ndarray,
    kappa_idx: list[tuple[int, int]],
    num_inactive_orbs: int,
    num_active_orbs: int,
) -> np.ndarray:
    r"""Calculate the response orbital parameter gradient.

    .. math::
        g_{pq}^{\hat{q}} = \left<0\left|\left[\hat{q}_{pq},\hat{H}\right]\right|0\right>

    Args:
       rdms: Reduced density matrix class.
       h_int: One-electron integrals in MO in Hamiltonian.
       g_int: Two-electron integrals in MO in Hamiltonian.
       kappa_idx: Orbital parameter indices in spatial basis.
       num_inactive_orbs: Number of inactive orbitals in spatial basis.
       num_active_orbs: Number of active orbitals in spatial basis.

    Returns:
        Orbital response parameter gradient.
    """
    gradient = np.zeros(2 * len(kappa_idx))
    for idx, (m, n) in enumerate(kappa_idx):
        # 1e contribution
        for p in range(num_inactive_orbs + num_active_orbs):
            gradient[idx] += h_int[n, p] * rdms.RDM1(m, p)
            gradient[idx] -= h_int[p, m] * rdms.RDM1(p, n)
        # 2e contribution
        for p in range(num_inactive_orbs + num_active_orbs):
            for q in range(num_inactive_orbs + num_active_orbs):
                for r in range(num_inactive_orbs + num_active_orbs):
                    gradient[idx] += 1 / 2 * g_int[n, p, q, r] * rdms.RDM2(m, p, q, r)
                    gradient[idx] -= 1 / 2 * g_int[p, m, q, r] * rdms.RDM2(p, n, q, r)
                    gradient[idx] -= 1 / 2 * g_int[m, p, q, r] * rdms.RDM2(n, p, q, r)
                    gradient[idx] += 1 / 2 * g_int[p, n, q, r] * rdms.RDM2(p, m, q, r)
    shift = len(kappa_idx)
    for idx, (n, m) in enumerate(kappa_idx):
        # 1e contribution
        for p in range(num_inactive_orbs + num_active_orbs):
            gradient[idx + shift] += h_int[n, p] * rdms.RDM1(m, p)
            gradient[idx + shift] -= h_int[p, m] * rdms.RDM1(p, n)
        # 2e contribution
        for p in range(num_inactive_orbs + num_active_orbs):
            for q in range(num_inactive_orbs + num_active_orbs):
                for r in range(num_inactive_orbs + num_active_orbs):
                    gradient[idx + shift] += 1 / 2 * g_int[n, p, q, r] * rdms.RDM2(m, p, q, r)
                    gradient[idx + shift] -= 1 / 2 * g_int[p, m, q, r] * rdms.RDM2(p, n, q, r)
                    gradient[idx + shift] -= 1 / 2 * g_int[m, p, q, r] * rdms.RDM2(n, p, q, r)
                    gradient[idx + shift] += 1 / 2 * g_int[p, n, q, r] * rdms.RDM2(p, m, q, r)
    return 2 ** (-1 / 2) * gradient


def get_orbital_response_metric_sigma(
    rdms: ReducedDenstiyMatrix, kappa_idx: list[tuple[int, int]]
) -> np.ndarray:
    r"""Calculate the Sigma matrix orbital-orbital block.

    .. math::
        \Sigma_{pq,pq}^{\hat{q},\hat{q}} = \left<0\left|\left[\hat{q}_{pq}^\dagger,\hat{q}_{pq}\right]\right|0\right>

    Args:
       rdms: Reduced density matrix class.
       kappa_idx: Orbital parameter indices in spatial basis.

    Returns:
        Sigma matrix orbital-orbital block.
    """
    sigma = np.zeros((len(kappa_idx), len(kappa_idx)))
    for idx1, (n, m) in enumerate(kappa_idx):
        for idx2, (p, q) in enumerate(kappa_idx):
            if p == n:
                sigma[idx1, idx2] += rdms.RDM1(m, q)
            if m == q:
                sigma[idx1, idx2] -= rdms.RDM1(p, n)
    return -1 / 2 * sigma


def get_orbital_response_vector_norm(
    rdms: ReducedDenstiyMatrix,
    kappa_idx: list[list[int]],
    response_vectors: np.ndarray,
    state_number: int,
    number_excitations: int,
) -> float:
    r"""Calculate the orbital part of excited state norm.

    .. math::
        N^{\hat{q}} = \sum_k\left<0\left|\left[\hat{O}_{k},\hat{O}_{k}^\dagger\right]\right|0\right>

    Args:
       rdms: Reduced density matrix class.
       kappa_idx: Orbital parameter indices in spatial basis.
       response_vectors: Response vectors.
       state_number: State number counting from zero.
       number_excitations: Total number of excitations.

    Returns:
        Orbital part of excited state norm.
    """
    norm = 0
    for i, (m, n) in enumerate(kappa_idx):
        for j, (t, u) in enumerate(kappa_idx):
            if n == u:
                norm += (
                    response_vectors[i, state_number] * response_vectors[j, state_number] * rdms.RDM1(m, t)
                )
            if m == t:
                norm -= (
                    response_vectors[i, state_number] * response_vectors[j, state_number] * rdms.RDM1(n, u)
                )
            if m == t:
                norm += (
                    response_vectors[i + number_excitations, state_number]
                    * response_vectors[j + number_excitations, state_number]
                    * rdms.RDM1(n, u)
                )
            if n == u:
                norm -= (
                    response_vectors[i + number_excitations, state_number]
                    * response_vectors[j + number_excitations, state_number]
                    * rdms.RDM1(m, t)
                )
    return 1 / 2 * norm


def get_orbital_response_property_gradient(
    rdms: ReducedDenstiyMatrix,
    x_mo: np.ndarray,
    kappa_idx: list[tuple[int, int]],
    num_inactive_orbs: int,
    num_active_orbs: int,
    response_vectors: np.ndarray,
    state_number: int,
    number_excitations: int,
) -> float:
    r"""Calculate the orbital part of property gradient.

    .. math::
        P^{\hat{q}} = \sum_k\left<0\left|\left[\hat{O}_{k},\hat{X}\right]\right|0\right>

    Args:
       rdms: Reduced density matrix class.
       x_mo: Property integral in MO basis.
       kappa_idx: Orbital parameter indices in spatial basis.
       num_inactive_orbs: Number of inactive orbitals in spatial basis.
       num_active_orbs: Number of active orbitals in spatial basis.
       response_vectors: Response vectors.
       state_number: State number counting from zero.
       number_excitations: Total number of excitations.

    Returns:
        Orbital part of property gradient.
    """
    prop_grad = 0
    for i, (m, n) in enumerate(kappa_idx):
        for p in range(num_inactive_orbs + num_active_orbs):
            prop_grad += (
                (response_vectors[i + number_excitations, state_number] - response_vectors[i, state_number])
                * x_mo[n, p]
                * rdms.RDM1(m, p)
            )
            prop_grad += (
                (response_vectors[i, state_number] - response_vectors[i + number_excitations, state_number])
                * x_mo[m, p]
                * rdms.RDM1(n, p)
            )
    return 2 ** (-1 / 2) * prop_grad


def get_orbital_response_hessian_block(
    rdms: ReducedDenstiyMatrix,
    h: np.ndarray,
    g: np.ndarray,
    kappa_idx1: list[tuple[int, int]],
    kappa_idx2: list[tuple[int, int]],
    num_inactive_orbs: int,
    num_active_orbs: int,
) -> np.ndarray:
    r"""Calculate Hessian-like orbital-orbital block.

    .. math::
        H^{\hat{q},\hat{q}}_{tu,mn} = \left<0\left|\left[\hat{q}_{tu},\left[\hat{H},\hat{q}_{mn}\right]\right]\right|0\right>

    Args:
       rdms: Reduced density matrix class.
       h: Hamiltonian one-electron integrals in MO basis.
       g: Hamiltonian two-electron integrals in MO basis.
       kappa_idx1: Orbital parameter indices in spatial basis.
       kappa_idx2: Orbital parameter indices in spatial basis.
       num_inactive_orbs: Number of inactive orbitals in spatial basis.
       num_active_orbs: Number of active orbitals in spatial basis.

    Returns:
        Hessian-like orbital-orbital block.
    """
    A1e = np.zeros((len(kappa_idx1), len(kappa_idx1)))
    A2e = np.zeros((len(kappa_idx1), len(kappa_idx1)))
    for idx1, (t, u) in enumerate(kappa_idx1):
        for idx2, (m, n) in enumerate(kappa_idx2):
            # 1e contribution
            A1e[idx1, idx2] += h[n, t] * rdms.RDM1(m, u)
            A1e[idx1, idx2] += h[u, m] * rdms.RDM1(t, n)
            for p in range(num_inactive_orbs + num_active_orbs):
                if m == u:
                    A1e[idx1, idx2] -= h[n, p] * rdms.RDM1(t, p)
                if t == n:
                    A1e[idx1, idx2] -= h[p, m] * rdms.RDM1(p, u)
            # 2e contribution
            for p in range(num_inactive_orbs + num_active_orbs):
                for q in range(num_inactive_orbs + num_active_orbs):
                    A2e[idx1, idx2] += g[n, t, p, q] * rdms.RDM2(m, u, p, q)
                    A2e[idx1, idx2] -= g[n, p, u, q] * rdms.RDM2(m, p, t, q)
                    A2e[idx1, idx2] += g[n, p, q, t] * rdms.RDM2(m, p, q, u)
                    A2e[idx1, idx2] += g[u, m, p, q] * rdms.RDM2(t, n, p, q)
                    A2e[idx1, idx2] += g[p, m, u, q] * rdms.RDM2(p, n, t, q)
                    A2e[idx1, idx2] -= g[p, m, q, t] * rdms.RDM2(p, n, q, u)
                    A2e[idx1, idx2] -= g[u, p, n, q] * rdms.RDM2(t, p, m, q)
                    A2e[idx1, idx2] += g[p, t, n, q] * rdms.RDM2(p, u, m, q)
                    A2e[idx1, idx2] += g[p, q, n, t] * rdms.RDM2(p, q, m, u)
                    A2e[idx1, idx2] += g[u, p, q, m] * rdms.RDM2(t, p, q, n)
                    A2e[idx1, idx2] -= g[p, t, q, m] * rdms.RDM2(p, u, q, n)
                    A2e[idx1, idx2] += g[p, q, u, m] * rdms.RDM2(p, q, t, n)
            for p in range(num_inactive_orbs + num_active_orbs):
                for q in range(num_inactive_orbs + num_active_orbs):
                    for r in range(num_inactive_orbs + num_active_orbs):
                        if m == u:
                            A2e[idx1, idx2] -= g[n, p, q, r] * rdms.RDM2(t, p, q, r)
                        if t == n:
                            A2e[idx1, idx2] -= g[p, m, q, r] * rdms.RDM2(p, u, q, r)
                        if m == u:
                            A2e[idx1, idx2] -= g[p, q, n, r] * rdms.RDM2(p, q, t, r)
                        if t == n:
                            A2e[idx1, idx2] -= g[p, q, r, m] * rdms.RDM2(p, q, r, u)
    return 1 / 2 * A1e + 1 / 4 * A2e<|MERGE_RESOLUTION|>--- conflicted
+++ resolved
@@ -24,12 +24,12 @@
             rdm2: Two-electron reduced density matrix in the active space.
         """
         self.inactive_idx = []
-        self.actitve_idx = []
+        self.active_idx = []
         self.virtual_idx = []
         for idx in range(num_inactive_orbs):
             self.inactive_idx.append(idx)
         for idx in range(num_inactive_orbs, num_inactive_orbs + num_active_orbs):
-            self.actitve_idx.append(idx)
+            self.active_idx.append(idx)
         for idx in range(
             num_inactive_orbs + num_active_orbs,
             num_inactive_orbs + num_active_orbs + num_virtual_orbs,
@@ -40,7 +40,7 @@
         self.rdm2 = rdm2
 
     def RDM1(self, p: int, q: int) -> float:
-        r"""Get one-electron reduced density matrix element.
+        r"""Get full space one-electron reduced density matrix element.
 
         The only non-zero elements are:
 
@@ -58,9 +58,9 @@
             q: Spatial orbital index.
 
         Returns:
-            One-electron reduved density matrix element.
+            One-electron reduced density matrix element.
         """
-        if p in self.actitve_idx and q in self.actitve_idx:
+        if p in self.active_idx and q in self.active_idx:
             return self.rdm1[p - self.idx_shift, q - self.idx_shift]
         if p in self.inactive_idx and q in self.inactive_idx:
             if p == q:
@@ -68,13 +68,8 @@
             return 0
         return 0
 
-<<<<<<< HEAD
-    def RDM2(self, p: int, q: int, r: int, s: int) -> float:  # pylint: disable=R0911
-        r"""Get two-electron reduced density matrix element.
-=======
     def RDM2(self, p: int, q: int, r: int, s: int) -> float:
         r"""Get full space two-electron reduced density matrix element.
->>>>>>> fbde08b7
 
         .. math::
             \Gamma^{[2]}_{pqrs} = \left\{\begin{array}{ll}
@@ -94,16 +89,11 @@
             s: Spatial orbital index.
 
         Returns:
-            Two-electron reduved density matrix element.
+            Two-electron reduced density matrix element.
         """
         if self.rdm2 is None:
             raise ValueError("RDM2 is not given.")
-        if (
-            p in self.actitve_idx
-            and q in self.actitve_idx
-            and r in self.actitve_idx
-            and s in self.actitve_idx
-        ):
+        if p in self.active_idx and q in self.active_idx and r in self.active_idx and s in self.active_idx:
             return self.rdm2[
                 p - self.idx_shift,
                 q - self.idx_shift,
@@ -112,25 +102,25 @@
             ]
         if (
             p in self.inactive_idx
-            and q in self.actitve_idx
-            and r in self.actitve_idx
+            and q in self.active_idx
+            and r in self.active_idx
             and s in self.inactive_idx
         ):
             if p == s:
                 return -self.rdm1[q - self.idx_shift, r - self.idx_shift]
             return 0
         if (
-            p in self.actitve_idx
+            p in self.active_idx
             and q in self.inactive_idx
             and r in self.inactive_idx
-            and s in self.actitve_idx
+            and s in self.active_idx
         ):
             if q == r:
                 return -self.rdm1[p - self.idx_shift, s - self.idx_shift]
             return 0
         if (
-            p in self.actitve_idx
-            and q in self.actitve_idx
+            p in self.active_idx
+            and q in self.active_idx
             and r in self.inactive_idx
             and s in self.inactive_idx
         ):
@@ -140,8 +130,8 @@
         if (
             p in self.inactive_idx
             and q in self.inactive_idx
-            and r in self.actitve_idx
-            and s in self.actitve_idx
+            and r in self.active_idx
+            and s in self.active_idx
         ):
             if p == q:
                 return 2 * self.rdm1[r - self.idx_shift, s - self.idx_shift]
