# pylint: disable=too-many-lines
import copy
import itertools
import math
from typing import Any

import numpy as np
from qiskit import QuantumCircuit
from qiskit.circuit import ClassicalRegister
from qiskit.primitives import (
    BaseEstimator,
    BaseEstimatorV2,
    BaseSamplerV1,
    BaseSamplerV2,
)
from qiskit.quantum_info import SparsePauliOp
from qiskit.transpiler import PassManager
from qiskit.transpiler.preset_passmanagers import generate_preset_pass_manager
from qiskit_nature.second_q.circuit.library import HartreeFock
from qiskit_nature.second_q.mappers import JordanWignerMapper
from qiskit_nature.second_q.mappers.fermionic_mapper import FermionicMapper
from qiskit_nature.second_q.operators import FermionicOp

from slowquant.qiskit_interface.custom_ansatz import SDSfUCC, fUCC, tUPS
from slowquant.qiskit_interface.util import (
    Clique,
    correct_distribution,
    get_bitstring_sign,
    get_determinant_reference,
    get_determinant_superposition_reference,
    get_reordering_sign,
    postselection,
    to_CBS_measurement,
)
from slowquant.unitary_coupled_cluster.fermionic_operator import FermionicOperator


class QuantumInterface:
    """Quantum interface class.

    This class handles the interface with qiskit and the communication with quantum hardware.
    """

    def __init__(  # pylint: disable=dangerous-default-value
        self,
        primitive: BaseEstimator | BaseSamplerV1 | BaseSamplerV2,
        ansatz: str | QuantumCircuit,
        mapper: FermionicMapper,
        ISA: bool = False,
        pass_manager: None | PassManager = None,
        ansatz_options: dict[str, Any] | None = None,
        shots: None | int = None,
        max_shots_per_run: int = 100000,
        do_M_mitigation: bool = False,
        do_M_ansatz0: bool = False,
        do_postselection: bool = True,
    ) -> None:
        """Interface to Qiskit to use IBM quantum hardware or simulator.

        Args:
            primitive: Qiskit Estimator or Sampler object.
            ansatz: Name of ansatz to be used.
            mapper: Qiskit mapper object, e.g. JW or Parity.
            ansatz_options: Ansatz options.
            mapper: Qiskit mapper object.
            ISA: Use ISA for submitting to IBM quantum. Locally transpiling is performed.
            pass_manager: Custom PassManager for transpilation.
            shots: Number of shots. None means ideal simulator.
            max_shots_per_run: Maximum number of shots allowed in a single run. Set to 100000 per IBM machines.
            do_M_mitigation: Do error mitigation via read-out correlation matrix.
            do_M_ansatz0: Use the ansatz with theta=0 when constructing the read-out correlation matrix.
            do_postselection: Use postselection to preserve number of particles in the computational basis.
        """
        if ansatz_options is None:
            ansatz_options = {}
        allowed_ansatz = (
            "fpUCCD",
            "fUCCD",
            "tUPS",
            "fUCCSD",
            "QNP",
            "kSAfUpCCGSD",
            "SDSfUCCSD",
            "kSASDSfUpCCGSD",
            "fUCC",
            "SDSfUCC",
            "HF",
        )
        if not isinstance(ansatz, QuantumCircuit) and ansatz not in allowed_ansatz:
            raise ValueError(
                "The chosen Ansatz is not available. Choose from: ",
                allowed_ansatz,
                "or pass custom QuantumCircuit object",
            )
        if isinstance(primitive, BaseEstimatorV2):
            raise TypeError("EstimatorV2 is not currently supported.")
        if isinstance(primitive, BaseSamplerV2):
            print("WARNING: Using SamplerV2 is an experimental feature.")
        self.ansatz = ansatz
        self._transpiled = False  # Check if circuit has been transpiled
        self.max_shots_per_run = max_shots_per_run
        self._primitive = primitive
        self.ISA = ISA
        self.shots = shots
        self.mapper = mapper
        self.pass_manager = pass_manager
        self.do_M_mitigation = do_M_mitigation
        self.do_M_ansatz0 = do_M_ansatz0
        self._Minv = None
        self.total_shots_used = 0
        self.total_device_calls = 0
        self.total_paulis_evaluated = 0
        self.ansatz_options = ansatz_options
        self.do_postselection = do_postselection
        self._save_layout = False
        self._save_paulis = True  # hard switch to stop using Pauli saving (debugging tool).
        self._do_cliques = True  # hard switch to stop using QWC (debugging tool).
        self._M_shots = None  # define a separate number of shots for M

    def construct_circuit(self, num_orbs: int, num_elec: tuple[int, int]) -> None:
        """Construct qiskit circuit.

        Args:
            num_orbs: Number of orbitals in spatial basis.
            num_elec: Number of electrons (alpha, beta).
        """
        self.num_orbs = num_orbs
        self.num_spin_orbs = 2 * num_orbs
        self.num_elec = num_elec
        self.grad_param_R: dict[str, int] = (
            {}
        )  # Contains information about the parameterization needed for gradient evaluations.

        # State prep circuit
        if isinstance(self.ansatz, QuantumCircuit):
            self.state_circuit: QuantumCircuit = QuantumCircuit(
                self.ansatz.num_qubits
            )  # empty state as custom circuit is passed
        elif self.ansatz == "tUPS" and "do_pp" in self.ansatz_options.keys() and self.ansatz_options["do_pp"]:
            # HF in pp-tUPS ordering
            if not isinstance(self.mapper, JordanWignerMapper):
                raise ValueError(f"pp-tUPS only implemented for JW mapper, got: {type(self.mapper)}")
            if np.sum(num_elec) != num_orbs:
                raise ValueError(
                    f"pp-tUPS only implemented for number of electrons and number of orbitals being the same, got: ({np.sum(num_elec)}, {num_orbs}), (elec, orbs)"
                )
            self.state_circuit = QuantumCircuit(2 * num_orbs)
            for p in range(0, 2 * num_orbs):
                if p % 2 == 0:
                    self.state_circuit.x(p)
        else:
            self.state_circuit = HartreeFock(num_orbs, num_elec, self.mapper)
        self.num_qubits = self.state_circuit.num_qubits

        # Ansatz Circuit
        if isinstance(self.ansatz, QuantumCircuit):
            print("QI was initialized with a custom QuantumCircuit object.")
            self.circuit = self.ansatz
        elif self.ansatz == "fpUCCD":
            self.ansatz_options["pD"] = True
            if "n_layers" not in self.ansatz_options.keys():
                # default option
                self.ansatz_options["n_layers"] = 1
            self.circuit, self.grad_param_R = fUCC(num_orbs, self.num_elec, self.mapper, self.ansatz_options)
        elif self.ansatz == "fUCCD":
            self.ansatz_options["D"] = True
            if "n_layers" not in self.ansatz_options.keys():
                # default option
                self.ansatz_options["n_layers"] = 1
            self.circuit, self.grad_param_R = fUCC(num_orbs, self.num_elec, self.mapper, self.ansatz_options)
        elif self.ansatz == "HF":
            if len(self.ansatz_options) != 0:
                raise ValueError(f"No options available for HF got {self.ansatz_options}")
            self.circuit = QuantumCircuit(self.num_qubits)  # empty ansatz circuit
        elif self.ansatz == "tUPS":
            self.circuit, self.grad_param_R = tUPS(num_orbs, self.num_elec, self.mapper, self.ansatz_options)
        elif self.ansatz == "QNP":
            self.ansatz_options["do_qnp"] = True
            self.circuit, self.grad_param_R = tUPS(num_orbs, self.num_elec, self.mapper, self.ansatz_options)
        elif self.ansatz == "fUCCSD":
            self.ansatz_options["S"] = True
            self.ansatz_options["D"] = True
            if "n_layers" not in self.ansatz_options.keys():
                # default option
                self.ansatz_options["n_layers"] = 1
            self.circuit, self.grad_param_R = fUCC(num_orbs, self.num_elec, self.mapper, self.ansatz_options)
        elif self.ansatz == "kSAfUpCCGSD":
            self.ansatz_options["SAGS"] = True
            self.ansatz_options["GpD"] = True
            self.circuit, self.grad_param_R = fUCC(num_orbs, self.num_elec, self.mapper, self.ansatz_options)
        elif self.ansatz == "SDSfUCCSD":
            self.ansatz_options["D"] = True
            if "n_layers" not in self.ansatz_options.keys():
                # default option
                self.ansatz_options["n_layers"] = 1
            self.circuit, self.grad_param_R = SDSfUCC(
                num_orbs, self.num_elec, self.mapper, self.ansatz_options
            )
        elif self.ansatz == "kSASDSfUpCCGSD":
            self.ansatz_options["GpD"] = True
            self.circuit, self.grad_param_R = SDSfUCC(
                num_orbs, self.num_elec, self.mapper, self.ansatz_options
            )
        elif self.ansatz == "fUCC":
            if "n_layers" not in self.ansatz_options.keys():
                # default option
                self.ansatz_options["n_layers"] = 1
            self.circuit, self.grad_param_R = fUCC(num_orbs, self.num_elec, self.mapper, self.ansatz_options)
        elif self.ansatz == "SDSfUCC":
            if "n_layers" not in self.ansatz_options.keys():
                # default option
                self.ansatz_options["n_layers"] = 1
            self.circuit, self.grad_param_R = SDSfUCC(
                num_orbs, self.num_elec, self.mapper, self.ansatz_options
            )
        else:
            raise ValueError(f"Unknown ansatz: {self.ansatz}")

        # Check that R parameter for gradient is consistent with the paramter names.
        if len(self.grad_param_R) == 0:
            for par in self.circuit.parameters:
                # Default value two
                self.grad_param_R[str(par)] = 2
        if len(self.grad_param_R) != len(self.circuit.parameters):
            raise ValueError(
                f"Number of elements in grad_param_R, {len(self.grad_param_R)}, does not match number of parameters, {len(self.circuit.parameters)}"
            )
        self.param_names = [str(x) for x in self.circuit.parameters]
        for name in self.param_names:
            if name not in self.grad_param_R.keys():  # pylint: disable=consider-iterating-dictionary
                raise ValueError(
                    f"Got parameter name, {name}, that is not in grad_param_R, {self.grad_param_R}"
                )

        if not hasattr(self, "_parameters"):
            # Set parameter to HarteeFock
            self._parameters = [0.0] * self.circuit.num_parameters

    @property
    def ISA(self) -> bool:
        """Get ISA setting.

        Returns:
            ISA setting
        """
        return self._ISA

    @ISA.setter
    def ISA(self, ISA: bool) -> None:
        """Set ISA and handle transpile arguments.

        Args:
            ISA: ISA bool
        """
        if isinstance(self._primitive, BaseSamplerV2):
            print("ISA is set automatically to True for SamplerV2.")
            self._ISA: bool = True
        else:
            self._ISA = ISA

        if self._ISA:
            # Get backend from primitive.
            if hasattr(self._primitive, "_backend"):
                self._primitive_backend = self._primitive._backend  # pylint: disable=protected-access
            else:
                self._primitive_backend = None

            # Get optimization level from backend. Only for v1 primitives.
            self._primitive_level = 3
            if hasattr(self._primitive, "_transpile_options") and hasattr(
                self._primitive._transpile_options, "optimization_level"  # pylint: disable=protected-access
            ):
                self._primitive_level = (
                    self._primitive._transpile_options[  # pylint: disable=protected-access
                        "optimization_level"
                    ]
                )
            elif hasattr(self._primitive, "options"):
                if hasattr(self._primitive.options, "optimization_level"):
                    self._primitive_level = self._primitive.options["optimization_level"]

            # Check if circuit has been transpiled
            # In case of switching to ISA in later workflow
            if not self._transpiled and hasattr(self, "circuit"):
                if self.pass_manager is None:
                    # We have switched to ISA and had no PassManager before.
                    # This will initialize the standard internal transpilation.
                    self.pass_manager = None
                elif self._internal_pm:
                    # We have used internal PassManager before but re-transpilation was requested (probs via change_primitive in WF)
                    self.pass_manager = None
                self.construct_circuit(self.num_orbs, self.num_elec)

    @property
    def pass_manager(self) -> None | PassManager:
        """Get PassManager.

        Returns:
            PassManager
        """
        return self._pass_manager

    @pass_manager.setter
    def pass_manager(self, pass_manager: None | PassManager) -> None:
        """Set PassManager.

        Args:
            pass_manager: PassManager object from Qiskit.
        """
        self._internal_pm = False
        if pass_manager is not None and not self.ISA:
            raise ValueError("You need to enable ISA if you want to use a custom PassManager.")
        if pass_manager is None and self.ISA:
            self._internal_pm = True
            self._pass_manager: None | PassManager = generate_preset_pass_manager(
                self._primitive_level, backend=self._primitive_backend
            )
            print(
                f"You selected ISA but did not pass a PassManager. Standard internal transpilation will use backend {self._primitive_backend} with optimization level {self._primitive_level}"
            )
        else:
            self._pass_manager = pass_manager

            # Check if circuit has been set
            # In case of switching to new PassManager in later workflow
            if hasattr(self, "circuit"):
                self.construct_circuit(self.num_orbs, self.num_elec)

    def redo_M_mitigation(self, shots: int | None = None) -> None:
        """Redo M_mitigation.

        Args:
            shots: Overwrites QI internal shot number if int is defined.
        """
        self._make_Minv(shots=shots)

    @property
    def parameters(self) -> list[float]:
        """Get ansatz parameters.

        Returns:
            Ansatz parameters.
        """
        return self._parameters

    @parameters.setter
    def parameters(
        self,
        parameters: list[float],
    ) -> None:
        """Set ansatz parameters.

        Args:
            parameters: List of ansatz parameters.
        """
        if len(parameters) != self.circuit.num_parameters:
            raise ValueError(
                "The length of the parameter list does not fit the chosen circuit for the Ansatz ",
                self.ansatz,
            )
        if hasattr(self, "cliques"):
            # The distributions should only reset if the parameters are actually changed.
            if not np.array_equal(self._parameters, parameters):
                self.cliques = Clique()
        self._parameters = parameters.copy()

    @property
    def circuit(self) -> QuantumCircuit:
        """Get circuit.

        Returns:
            circuit (State + Ansatz circuit)
        """
        return self._circuit

    @circuit.setter
    def circuit(
        self,
        ansatz_circuit: QuantumCircuit,
    ) -> None:
        """Set circuit.

        Args:
            ansatz_circuit: Ansatz circuit
        """
        # Check if ISA is selected. If yes, pre-transpile circuit for later use.
        if self.ISA:
            self.ansatz_circuit: QuantumCircuit = self._transpile_circuit(ansatz_circuit)
            self._transpiled = True
            # Add state preparation circuit (e.g. HF)
            self._circuit: QuantumCircuit = self.ansatz_circuit.compose(
                self.state_circuit, qubits=self._circuit_indices, front=True
            )
        else:
            self.ansatz_circuit = ansatz_circuit
            # Add state preparation circuit (e.g. HF)
            self._circuit = self.ansatz_circuit.compose(self.state_circuit, front=True)

    def _transpile_circuit(self, circuit: QuantumCircuit) -> QuantumCircuit:
        """Transpile circuit with default or set PassManager.

        Args:
            circuit: circuit

        Returns:
            Transpiled Circuit.
        """
        if self.pass_manager is None:
            raise ValueError("Missing PassManager for transpilation.")
        if self.pass_manager is None and not self.ISA:  # for init
            raise ValueError(
                "You have not defined a PassManager but switched on ISA and try to transpile a circuit."
            )

        circuit_return = self.pass_manager.run(circuit)
        # Get layout indices
        if circuit_return.layout is None:
            self._measurement_indices = np.arange(circuit_return.num_qubits)
            self._circuit_indices = np.arange(circuit_return.num_qubits)
        else:
            self._measurement_indices = circuit_return.layout.final_index_layout()
            self._circuit_indices = circuit_return.layout.initial_index_layout(filter_ancillas=True)

        # Transpile X and Y measurement gates: only translation to basis gates and optimization.
        self._transp_xy = [
            self.pass_manager.optimization.run(self.pass_manager.translation.run(to_CBS_measurement("X"))),
            self.pass_manager.optimization.run(self.pass_manager.translation.run(to_CBS_measurement("Y"))),
        ]

        return circuit_return

    @property
    def shots(self) -> int | None:
        """Get number of shots.

        Returns:
            Number of shots.
        """
        return self._shots

    @shots.setter
    def shots(
        self,
        shots: int | None,
    ) -> None:
        """Set number of shots.

        Args:
            shots: Number of shots.
        """
        # IMPORTANT: Shot number in primitive initialization gets always overwritten by QI!
        self._circuit_multipl = 1
        if hasattr(self, "cliques"):
            self._reset_cliques()
        if hasattr(self, "_Minv") and self._Minv is not None:
            self._reset_M()
        # Get shot number form primitive if none defined
        if shots is None:
            if isinstance(self._primitive, BaseSamplerV2):
                print(
                    "SamplerV2 does not support ideal simulator. Number of shots is set to 10,000 by default"
                )
                self._shots: int | None = 10000
            else:
                print("Number of shots is None. Ideal simulator is assumed.")
                self._shots = None
        else:
            self._shots = shots
        # Check if shot number is allowed
        if self._shots is not None:
            if self._shots > self.max_shots_per_run:
                if isinstance(self._primitive, BaseEstimator):
                    self.shots = self.max_shots_per_run
                    print(
                        "WARNING: Number of shots specified exceed possibility for Estimator. Number of shots is set to ",
                        self.max_shots_per_run,
                    )
                else:
                    print("Number of requested shots exceed the limit of ", self.max_shots_per_run)
                    # Get number of circuits needed to fulfill shot number
                    self._circuit_multipl = math.floor(self._shots / self.max_shots_per_run)
                    print(
                        "Maximum shots are used and additional",
                        self._circuit_multipl - 1,
                        "circuits per Pauli string are appended to circumvent limit.",
                    )
                    if self._shots % self.max_shots_per_run != 0:
                        self._shots = self._circuit_multipl * self.max_shots_per_run
                        print(
                            "WARNING: Requested shots must be multiple of max_shots_per_run. Total shots has been adjusted to ",
                            self._shots,
                        )

    @property
    def max_shots_per_run(self) -> int:
        """Get max number of shots per run.

        Returns:
            Max number of shots pers run.
        """
        return self._max_shots_per_run

    @max_shots_per_run.setter
    def max_shots_per_run(
        self,
        max_shots_per_run: int,
    ) -> None:
        """Set max number of shots per run.

        Args:
            max_shots_per_run: Max number of shots pers run.
        """
        self._max_shots_per_run = max_shots_per_run
        # Redo shot check with new max_shots_per_run
        if hasattr(self, "_shots"):  # Check if it is initialization
            self.shots = self._shots

    def _reset_cliques(self, verbose: bool = True) -> None:
        """Reset cliques to empty."""
        self.cliques = Clique()
        if verbose:
            print("Pauli saving has been reset.")

    def _reset_M(self, verbose: bool = True) -> None:
        """Reset M to None."""
        self._Minv = None
        if verbose:
            print("M matrix for error mitigation has been reset.")

    def op_to_qbit(self, op: FermionicOperator) -> SparsePauliOp:
        """Fermionic operator to qbit rep.

        Args:
            op: Operator as SlowQuant's FermionicOperator object

        Returns:
            Qubit representation of operator.
        """
        mapped_op = self.mapper.map(FermionicOp(op.get_qiskit_form(self.num_orbs), self.num_spin_orbs))
        if not isinstance(mapped_op, SparsePauliOp):
            raise TypeError(f"The qubit form of the operator is not SparsePauliOp got, {type(mapped_op)}")
        return mapped_op

    def quantum_expectation_value(
        self, op: FermionicOperator, custom_parameters: list[float] | None = None
    ) -> float:
        """Calculate expectation value of circuit and observables.

        Args:
            op: Operator as SlowQuant's FermionicOperator object.
            custom_parameters: optional custom circuit parameters.

        Returns:
            Expectation value of fermionic operator.
        """
        save_paulis = self._save_paulis
        if custom_parameters is None:
            run_parameters = self.parameters
        else:
            run_parameters = custom_parameters
            save_paulis = False

        # Check if estimator or sampler
        if isinstance(self._primitive, BaseEstimator):
            return self._estimator_quantum_expectation_value(op, run_parameters, self.circuit)
        if isinstance(self._primitive, (BaseSamplerV1, BaseSamplerV2)) and save_paulis:
            return self._sampler_quantum_expectation_value(op)
        if isinstance(self._primitive, (BaseSamplerV1, BaseSamplerV2)):
            return self._sampler_quantum_expectation_value_nosave(
                op,
                run_parameters,
                self.circuit,
                do_cliques=self._do_cliques,
            )
        raise ValueError(
            "The Quantum Interface was initiated with an unknown Qiskit primitive, {type(self._primitive)}"
        )

    def quantum_expectation_value_csfs(
        self,
        bra_csf: tuple[list[float], list[str]],
        op: FermionicOperator,
        ket_csf: tuple[list[float], list[str]],
        custom_parameters: list[float] | None = None,
    ) -> float:
        r"""Calculate expectation value using different bra and ket of a Hermitian operator.

        I.e. expectation values of the type,

        .. math::
            M_{IJ} = \left<\text{CSF}_I\left|\boldsymbol{U}^\dagger\hat{O}_\text{H}\boldsymbol{U}\right|\text{CSF}_J\right>

        The expectation value is calculated as:

        .. math::
            M_{IJ} = \sum_{\text{det}_i\in\text{CSF}_I}\sum_{\text{det}_j\in\text{CSF}_J}m_{ij}

        with,

        .. math::
            \begin{align}
            m_{ij} &= \left<\text{det}_i\left|\boldsymbol{U}^\dagger\hat{O}_\text{H}\boldsymbol{U}\right|\text{det}_j\right>\\
                   &= \left<\frac{1}{\sqrt{2}}
                   \left(\text{det}_i+\text{det}_j\right)\left|\boldsymbol{U}^\dagger\hat{O}_\text{H}\boldsymbol{U}\right|\frac{1}{\sqrt{2}}\left(\text{det}_i+\text{det}_j\right)\right>
                   - \frac{1}{2}\left<\text{det}_i\left|\boldsymbol{U}^\dagger\hat{O}_\text{H}\boldsymbol{U}\right|\text{det}_i\right>
                   - \frac{1}{2}\left<\text{det}_j\left|\boldsymbol{U}^\dagger\hat{O}_\text{H}\boldsymbol{U}\right|\text{det}_j\right>
            \end{align}

        #. 10.1103/PhysRevResearch.1.033062, Eq. (1)

        Args:
            bra_csf: Bra CSF.
            op: Hermitian fermionic operator.
            ket_csf: Ket CSF.
            custom_parameters: Non-default run parameters.

        Returns:
            Expectation value of operator.
        """
        if not isinstance(self.mapper, JordanWignerMapper):
            raise TypeError(
                f"Expectation values for custom CSFs only implemented for JordanWignerMapper. Got; {type(self.mapper)}"
            )
        if not isinstance(self._primitive, (BaseEstimator, BaseSamplerV1, BaseSamplerV2)):
            raise ValueError(
                "quantum_expectation_value_csfs got unsupported Qiskit primitive, {type(self._primitive)}"
            )
        if custom_parameters is None:
            run_parameters = self.parameters
        else:
            run_parameters = custom_parameters

        val = 0.0
        # Loop over dets in bra CSF
        for bra_coeff, bra_det in zip(bra_csf[0], bra_csf[1]):
            sign_bra = get_reordering_sign(bra_det)
            # Loop over dets in ket CSF
            for ket_coeff, ket_det in zip(ket_csf[0], ket_csf[1]):
                sign_ket = get_reordering_sign(ket_det)
                N = bra_coeff * ket_coeff * sign_bra * sign_ket  # pre-factor
                # I == J (diagonals)
                if bra_det == ket_det:
                    circuit = get_determinant_reference(bra_det, self.num_orbs, self.mapper)
                    # Negate HF in ansatz
                    circuit = circuit.compose(HartreeFock(self.num_orbs, self.num_elec, self.mapper))
                    # Append ansatz
                    circuit = circuit.compose(self.circuit)
                    if isinstance(self._primitive, BaseEstimator):
                        val += N * self._estimator_quantum_expectation_value(op, run_parameters, circuit)
                    if isinstance(self._primitive, (BaseSamplerV1, BaseSamplerV2)):
                        val += N * self._sampler_quantum_expectation_value_nosave(
                            op,
                            run_parameters,
                            circuit,
                            do_cliques=self._do_cliques,
                        )
                # I != J (off-diagonals)
                else:
                    circuit = get_determinant_superposition_reference(
                        bra_det, ket_det, self.num_orbs, self.mapper
                    )
                    # Negate HF in ansatz
                    circuit = circuit.compose(HartreeFock(self.num_orbs, self.num_elec, self.mapper))
                    # Append ansatz
                    circuit = circuit.compose(self.circuit)
                    # circuit = self._transpile_circuit(circuit)
                    if isinstance(self._primitive, BaseEstimator):
                        val += N * self._estimator_quantum_expectation_value(op, run_parameters, self.circuit)
                    if isinstance(self._primitive, (BaseSamplerV1, BaseSamplerV2)):
                        val += N * self._sampler_quantum_expectation_value_nosave(
                            op,
                            run_parameters,
                            circuit,
                            do_cliques=self._do_cliques,
                        )
                    circuit = get_determinant_reference(bra_det, self.num_orbs, self.mapper)
                    # Negate HF in ansatz
                    circuit = circuit.compose(HartreeFock(self.num_orbs, self.num_elec, self.mapper))
                    # Append ansatz
                    circuit = circuit.compose(self.circuit)
                    # circuit = self._transpile_circuit(circuit)
                    if isinstance(self._primitive, BaseEstimator):
                        val -= (
                            0.5 * N * self._estimator_quantum_expectation_value(op, run_parameters, circuit)
                        )
                    if isinstance(self._primitive, (BaseSamplerV1, BaseSamplerV2)):
                        val -= (
                            0.5
                            * N
                            * self._sampler_quantum_expectation_value_nosave(
                                op,
                                run_parameters,
                                circuit,
                                do_cliques=self._do_cliques,
                            )
                        )
                    circuit = get_determinant_reference(ket_det, self.num_orbs, self.mapper)
                    # Negate HF in ansatz
                    circuit = circuit.compose(HartreeFock(self.num_orbs, self.num_elec, self.mapper))
                    # Append ansatz
                    circuit = circuit.compose(self.circuit)
                    # circuit = self._transpile_circuit(circuit)
                    if isinstance(self._primitive, BaseEstimator):
                        val -= (
                            0.5 * N * self._estimator_quantum_expectation_value(op, run_parameters, circuit)
                        )
                    if isinstance(self._primitive, (BaseSamplerV1, BaseSamplerV2)):
                        val -= (
                            0.5
                            * N
                            * self._sampler_quantum_expectation_value_nosave(
                                op,
                                run_parameters,
                                circuit,
                                do_cliques=self._do_cliques,
                            )
                        )
        return val

    def _estimator_quantum_expectation_value(
        self,
        op: FermionicOperator,
        run_parameters: list[float],
        run_circuit: QuantumCircuit,
    ) -> float:
        """Calculate expectation value of circuit and observables via Estimator.

        Args:
            op: SlowQuant fermionic operator.
            run_parameters: Circuit parameters.

        Returns:
            Expectation value of operator.
        """
        observables = self.op_to_qbit(op)
        if self.ISA:
            observables = observables.apply_layout(self.circuit.layout)
        job = self._primitive.run(
            circuits=run_circuit, parameter_values=run_parameters, observables=observables, shots=self.shots
        )
        if self.shots is not None:  # check if ideal simulator
            self.total_shots_used += self.shots * len(observables)
        self.total_device_calls += 1
        self.total_paulis_evaluated += len(observables)
        result = job.result()
        values = result.values[0]

        if isinstance(values, complex):
            if abs(values.imag) > 10**-2:
                print("Warning: Complex number detected with Im = ", values.imag)

        return values.real

    def _sampler_quantum_expectation_value(self, op: FermionicOperator | SparsePauliOp) -> float:
        r"""Calculate expectation value of circuit and observables via Sampler.

        Calculated Pauli expectation values will be saved in memory.

        The expectation value over a fermionic operator is calcuated as:

        .. math::
            E = \sum_i^N c_i\left<0\left|P_i\right|0\right>

        With :math:`c_i` being the :math:`i` the coefficient and :math:`P_i` the :math:`i` the Pauli string.

        Args:
            op: SlowQuant fermionic operator.

        Returns:
            Expectation value of operator.
        """
        values = 0.0
        # Map Fermionic to Qubit
        if isinstance(op, FermionicOperator):
            observables = self.op_to_qbit(op)
        elif isinstance(op, SparsePauliOp):
            observables = op
        else:
            raise ValueError(
                f"Got unknown operator type {type(op)}, expected FermionicOperator or SparsePauliOp"
            )

        if not hasattr(self, "cliques"):
            self.cliques = Clique()

        paulis_str = [str(x) for x in observables.paulis]
        new_heads = self.cliques.add_paulis(paulis_str)

        # Check if error mitigation is requested and if read-out matrix already exists.
        if self.do_M_mitigation and self._Minv is None:
            self._make_Minv(shots=self._M_shots)

        if len(new_heads) != 0:
            # Simulate each clique head with one combined device call
            # and return a list of distributions
            distr = self._one_call_sampler_distributions(new_heads, self.parameters, self.circuit)
            if self.do_M_mitigation:  # apply error mitigation if requested
                for i, dist in enumerate(distr):
                    distr[i] = correct_distribution(dist, self._Minv)
            if self.do_postselection:
                for i, (dist, head) in enumerate(zip(distr, new_heads)):
                    if "X" not in head and "Y" not in head:
                        distr[i] = postselection(dist, self.mapper, self.num_elec, self.num_qubits)
            self.cliques.update_distr(new_heads, distr)

        # Loop over all Pauli strings in observable and build final result with coefficients
        for pauli, coeff in zip(paulis_str, observables.coeffs):
            result = 0.0
            for key, value in self.cliques.get_distr(pauli).items():  # build result from quasi-distribution
                result += value * get_bitstring_sign(pauli, key)
            values += result * coeff

        if isinstance(values, complex):
            if abs(values.imag) > 10**-2:
                print("Warning: Complex number detected with Im = ", values.imag)

        return values.real

    def _sampler_quantum_expectation_value_nosave(
        self,
        op: FermionicOperator | SparsePauliOp,
        run_parameters: list[float],
        run_circuit: QuantumCircuit,
        do_cliques: bool = True,
    ) -> float:
        r"""Calculate expectation value of circuit and observables via Sampler.

        Calling this function will not use any pre-calculated Pauli expectaion values.
        Nor will it save any of the calculated Pauli expectation values.

        The expectation value over a fermionic operator is calcuated as:

        .. math::
            E = \sum_i^N c_i\left<0\left|P_i\right|0\right>

        With :math:`c_i` being the :math:`i` the coefficient and :math:`P_i` the :math:`i` the Pauli string.

        Args:
            op: SlowQuant fermionic operator.
            run_parameters: Circuit parameters.

        Returns:
            Expectation value of operator.
        """
        values = 0.0
        # Map Fermionic to Qubit
        if isinstance(op, FermionicOperator):
            observables = self.op_to_qbit(op)
        elif isinstance(op, SparsePauliOp):
            observables = op
        else:
            raise ValueError(
                f"Got unknown operator type {type(op)}, expected FermionicOperator or SparsePauliOp"
            )

        # Check if error mitigation is requested and if read-out matrix already exists.
        if self.do_M_mitigation and self._Minv is None:
            self._make_Minv(shots=self._M_shots)

        paulis_str = [str(x) for x in observables.paulis]
        if do_cliques:
            # Obtain cliques for operator's Pauli strings
            cliques = Clique()

            new_heads = cliques.add_paulis(paulis_str)

            # Simulate each clique head with one combined device call
            # and return a list of distributions
            distr = self._one_call_sampler_distributions(new_heads, run_parameters, run_circuit)
            if self.do_M_mitigation:  # apply error mitigation if requested
                for i, dist in enumerate(distr):
                    distr[i] = correct_distribution(dist, self._Minv)
            if self.do_postselection:
                for i, (dist, head) in enumerate(zip(distr, new_heads)):
                    if "X" not in head and "Y" not in head:
                        distr[i] = postselection(dist, self.mapper, self.num_elec, self.num_qubits)
            cliques.update_distr(new_heads, distr)

            # Loop over all Pauli strings in observable and build final result with coefficients
            for pauli, coeff in zip(paulis_str, observables.coeffs):
                result = 0.0
                for key, value in cliques.get_distr(pauli).items():  # build result from quasi-distribution
                    result += value * get_bitstring_sign(pauli, key)
                values += result * coeff
        else:
            # Simulate each Pauli string with one combined device call
            distr = self._one_call_sampler_distributions(paulis_str, run_parameters, run_circuit)
            if self.do_M_mitigation:  # apply error mitigation if requested
                for i, dist in enumerate(distr):
                    distr[i] = correct_distribution(dist, self._Minv)
            if self.do_postselection:
                for i, (dist, pauli) in enumerate(zip(distr, paulis_str)):
                    if "X" not in pauli and "Y" not in pauli:
                        distr[i] = postselection(dist, self.mapper, self.num_elec, self.num_qubits)

            # Loop over all Pauli strings in observable and build final result with coefficients
            for pauli, coeff, dist in zip(paulis_str, observables.coeffs, distr):
                result = 0.0
                for key, value in dist.items():  # build result from quasi-distribution
                    result += value * get_bitstring_sign(pauli, key)
                values += result * coeff

        if isinstance(values, complex):
            if abs(values.imag) > 10**-2:
                print("Warning: Complex number detected with Im = ", values.imag)

        return values.real

    def quantum_variance(
        self,
        op: FermionicOperator | SparsePauliOp,
        do_cliques: bool = True,
        no_coeffs: bool = False,
        custom_parameters: list[float] | None = None,
    ) -> float:
        """Calculate variance (std**2) of expectation value of circuit and observables.

        Args:
            op: SlowQuant fermionic operator.
            do_cliques: boolean if cliques are used.
            no_coeffs: boolean if coefficients of each Pauli string are used or all st to 1.
            custom_parameters: optional custom circuit parameters.

        Returns:
            Variance of expectation value.
        """
        if isinstance(self._primitive, BaseEstimator):
            raise ValueError("This function does not work with Estimator.")
        if custom_parameters is None:
            run_parameters = self.parameters
        else:
            run_parameters = custom_parameters

        # Map Fermionic to Qubit
        if isinstance(op, FermionicOperator):
            observables = self.op_to_qbit(op)
        elif isinstance(op, SparsePauliOp):
            observables = op
        else:
            raise ValueError(
                f"Got unknown operator type {type(op)}, expected FermionicOperator or SparsePauliOp"
            )

        if do_cliques:
            if not hasattr(self, "cliques"):
                self.cliques = Clique()

            new_heads = self.cliques.add_paulis([str(x) for x in observables.paulis])

            if len(new_heads) != 0:
                # Check if error mitigation is requested and if read-out matrix already exists.
                if self.do_M_mitigation and self._Minv is None:
                    self._make_Minv()

                # Simulate each clique head with one combined device call
                # and return a list of distributions
                distr = self._one_call_sampler_distributions(new_heads, run_parameters, self.circuit)
                if self.do_M_mitigation:  # apply error mitigation if requested
                    for i, dist in enumerate(distr):
                        distr[i] = correct_distribution(dist, self._Minv)
                if self.do_postselection:
                    for i, (dist, head) in enumerate(zip(distr, new_heads)):
                        if "X" not in head and "Y" not in head:
                            distr[i] = postselection(dist, self.mapper, self.num_elec, self.num_qubits)
                self.cliques.update_distr(new_heads, distr)
        else:
            print(
                "WARNING: REM and Post-Selection not implemented for quantum variance without the use of cliques."
            )

        # Loop over all Pauli strings in observable and build final result with coefficients
        result = 0.0
        paulis_str = [str(x) for x in observables.paulis]
        for pauli, coeff in zip(paulis_str, observables.coeffs):
            if no_coeffs:
                coeff = 1
            # Get distribution from cliques
            if do_cliques:
                dist = self.cliques.get_distr(pauli)
                # Calculate p1: Probability of measuring one
                p1 = 0.0
                for key, value in dist.items():
                    if get_bitstring_sign(pauli, key) == 1:
                        p1 += value
            else:
                p1 = self._sampler_distribution_p1(pauli, run_parameters)
            if self.shots is None:
                var_p = 4 * np.abs(coeff.real) ** 2 * np.abs(p1 - p1**2)
            else:
                var_p = 4 * np.abs(coeff.real) ** 2 * np.abs(p1 - p1**2) / (self.shots)
            result += var_p
        return result

    def _one_call_sampler_distributions(
        self,
        paulis: list[str] | str,
        run_parameters: list[list[float]] | list[float],
        circuits_in: list[QuantumCircuit] | QuantumCircuit,
        overwrite_shots: int | None = None,
    ) -> list[dict[int, float]]:
        r"""Get results from a sampler distribution for several Pauli strings measured on several circuits.

        The expectation value of a Pauli string is calcuated as:

        .. math::
            E = \sum_i^N p_i\left<b_i\left|P\right|b_i\right>

        With :math:`p_i` being the :math:`i` th probability and :math:`b_i` being the `i` th bit-string.

        Args:
            paulis: (List of) Pauli strings to measure.
            run_paramters: List of parameters of each circuit.
            circuits_in: List of circuits
            overwrite_shots: Overwrite QI shot number.

        Returns:
            Array of quasi-distributions in order of all circuits results for a given Pauli String first.
            E.g.: [PauliString[0] for Circuit[0], PauliString[0] for Circuit[1], ...]
        """
        if self._circuit_multipl > 1:
            shots: int | None = self.max_shots_per_run
        else:
            shots = self.shots
        if overwrite_shots is not None:
            print("Warning: Overwriting QI shots has been used.")
            shots = overwrite_shots

        if isinstance(paulis, str):
            paulis = [paulis]
        num_paulis = len(paulis)
        if isinstance(circuits_in, QuantumCircuit):
            circuits_in = [circuits_in]
        num_circuits = len(circuits_in)

        # Check V1 vs. V2
        if isinstance(self._primitive, BaseSamplerV2):
            # make parameter list 2d for one circuit.
            if num_circuits == 1:
                run_parameters = [run_parameters]  # type: ignore

            # Create pubs for V2
            pubs = []
            for nr_pauli, pauli in enumerate(paulis):
                pauli_circuit = to_CBS_measurement(pauli, self._transp_xy)
                for nr_circuit, circuit in enumerate(circuits_in):
                    # Add measurement in correct layout
                    ansatz_w_obs = circuit.compose(pauli_circuit, qubits=self._measurement_indices)
                    # Create classic register and measure relevant qubits
                    ansatz_w_obs.add_register(ClassicalRegister(self.num_qubits, name="meas"))
                    ansatz_w_obs.measure(self._measurement_indices, np.arange(self.num_qubits))
                    pubs.append((ansatz_w_obs, run_parameters[nr_circuit]))
            pubs = pubs * self._circuit_multipl

            # Run sampler
            job = self._primitive.run(pubs, shots=shots)
        else:
            if not self.ISA:  # No own layout-design needed: this might be faster. So we leave it for now.
                circuits = [None] * (num_paulis * num_circuits)
                # Create QuantumCircuits for V1
                for nr_pauli, pauli in enumerate(paulis):
                    pauli_circuit = to_CBS_measurement(pauli)
                    for nr_circuit, circuit in enumerate(circuits_in):
                        ansatz_w_obs = circuit.compose(pauli_circuit)
                        ansatz_w_obs.measure_all()
                        circuits[(nr_circuit + (nr_pauli * num_circuits))] = ansatz_w_obs
                circuits = circuits * self._circuit_multipl
            else:
                circuits = [None] * (num_paulis * num_circuits)
                # Create QuantumCircuits for V1
                for nr_pauli, pauli in enumerate(paulis):
                    pauli_circuit = to_CBS_measurement(pauli, self._transp_xy)
                    for nr_circuit, circuit in enumerate(circuits_in):
                        ansatz_w_obs = circuit.compose(pauli_circuit, qubits=self._measurement_indices)
                        ansatz_w_obs.add_register(ClassicalRegister(self.num_qubits))
                        ansatz_w_obs.measure(self._measurement_indices, np.arange(self.num_qubits))
                        circuits[(nr_circuit + (nr_pauli * num_circuits))] = ansatz_w_obs
                circuits = circuits * self._circuit_multipl

            # Create parameters array for V1
            if num_circuits == 1:
                parameter_values = [run_parameters] * (num_paulis * self._circuit_multipl)
            else:
                parameter_values = run_parameters * (num_paulis * self._circuit_multipl)  # type: ignore

            # Run sampler
            job = self._primitive.run(circuits, parameter_values=parameter_values, shots=shots)

        if self.shots is not None:  # check if ideal simulator
            self.total_shots_used += self.shots * num_paulis * num_circuits
        self.total_device_calls += 1
        self.total_paulis_evaluated += num_paulis * num_circuits

        # Get quasi-distribution in binary probabilities
        if isinstance(self._primitive, BaseSamplerV2):
            result = job.result()
            distr = [{}] * len(result)  # type: list[dict]
            for nr, job in enumerate(result):
                distr[nr] = job.data.meas.get_counts()
                for key in list(distr[nr].keys()):
                    distr[nr][int(key, 2)] = distr[nr].pop(key) / shots
        else:
            distr = job.result().quasi_dists

        if self._circuit_multipl == 1:
            return distr

        # Post-process multiple circuit runs together
        length = num_paulis * num_circuits
        dist_combined = copy.deepcopy(distr[:length])
        for nr, dist in enumerate(distr[length:]):
            for key, value in dist.items():
                dist_combined[nr % length][key] = value + dist_combined[nr % length].get(key, 0)
        for dist in dist_combined:
            for key in dist:
                dist[key] /= self._circuit_multipl
        return dist_combined

    def _sampler_distributions(
        self, pauli: str, run_parameters: list[float], custom_circ: None | QuantumCircuit = None
    ) -> dict[int, float]:
        r"""Get results from a sampler distribution for one given Pauli string.

        The expectation value of a Pauli string is calcuated as:

        .. math::
            E = \sum_i^N p_i\left<b_i\left|P\right|b_i\right>

        With :math:`p_i` being the :math:`i` th probability and :math:`b_i` being the `i` th bit-string.

        Args:
            pauli: Pauli string to measure.
            run_paramters: Parameters of circuit.
            custom_circ: Specific circuit to run.

        Returns:
            Quasi-distributions.
        """
        if self.ISA:
            raise ValueError("Function _sampler_distribution does not work with ISA.")
        if self._circuit_multipl > 1:
            print(
                "WARNING: The chosen function does not allow for appending circuits. Choose _one_call_sampler_distributions instead."
            )
            print(
                "Simulation will be run without appending circuits with ", self.max_shots_per_run, " shots."
            )
            shots: int | None = self.max_shots_per_run
        else:
            shots = self.shots

        # Create QuantumCircuit
        if custom_circ is None:
            ansatz_w_obs = self.circuit.compose(to_CBS_measurement(pauli))
        else:
            ansatz_w_obs = custom_circ.compose(to_CBS_measurement(pauli))
        ansatz_w_obs.measure_all()

        # Run sampler
        job = self._primitive.run(ansatz_w_obs, parameter_values=run_parameters, shots=shots)
        if shots is not None:  # check if ideal simulator
            self.total_shots_used += shots
        self.total_device_calls += 1
        self.total_paulis_evaluated += 1

        # Get quasi-distribution in binary probabilities
        distr = job.result().quasi_dists[0]
        return distr

    def _sampler_distribution_p1(
        self, pauli: str, run_parameters: list[float], custom_circ: None | QuantumCircuit = None
    ) -> float:
        """Sample the probability of measuring one for a given Pauli string.

            pauli: Pauli string.
            run_paramters: Ansatz parameters.
            custom_circ: Custom circuit to run.

        Returns:
            p1 probability.
        """
        # Get quasi-distribution in binary probabilities
        distr = self._sampler_distributions(pauli, run_parameters, custom_circ)

        p1 = 0.0
        for key, value in distr.items():
            if get_bitstring_sign(pauli, key) == 1:
                p1 += value
        return p1

    def _make_Minv(self, shots: None | int = None) -> None:
        r"""Make inverse of read-out correlation matrix with one device call.

        The read-out correlation matrix is of the form (for two qubits):

        .. math::
            M = \begin{pmatrix}
                P(00|00) & P(00|10) & P(00|01) & P(00|11)\\
                P(10|00) & P(10|10) & P(10|01) & P(10|11)\\
                P(01|00) & P(01|10) & P(01|01) & P(01|11)\\
                P(11|00) & P(11|10) & P(11|01) & P(11|11)
                \end{pmatrix}

        With :math:`P(AB|CD)` meaning the probability of reading :math:`AB` given the circuit is prepared to give :math:`CD`.

        The construction also supports the independent qubit approximation, which for two qubits means that:

        .. math::
            P(\tilde{q}_1 \tilde{q}_0|q_1 q_0) = P(\tilde{q}_1|q_1)P(\tilde{q}_0|q_0)

        Under this approximation only :math:`\left<00\right|` and :math:`\left<11\right|` need to be measured,
        in order the gain enough information to construct :math:`M`.

        The read-out correlation take the following form (for two qubits):

        .. math::
            M = \begin{pmatrix}
                P_{q1}(0|0)P_{q0}(0|0) & P_{q1}(0|1)P_{q0}(0|0) & P_{q1}(0|0)P_{q0}(0|1) & P_{q1}(0|1)P_{q0}(0|1)\\
                P_{q1}(1|0)P_{q0}(0|0) & P_{q1}(1|1)P_{q0}(0|0) & P_{q1}(1|0)P_{q0}(0|1) & P_{q1}(1|1)P_{q0}(0|1)\\
                P_{q1}(0|0)P_{q0}(1|0) & P_{q1}(0|1)P_{q0}(1|0) & P_{q1}(0|0)P_{q0}(1|1) & P_{q1}(0|1)P_{q0}(1|1)\\
                P_{q1}(1|0)P_{q0}(1|0) & P_{q1}(1|1)P_{q0}(1|0) & P_{q1}(1|0)P_{q0}(1|1) & P_{q1}(1|1)P_{q0}(1|1)
                \end{pmatrix}

        The construct also support the building of the read-out correlation matrix when the ansatz is included:

        .. math::
            \left<00\right| \rightarrow \left<00\right|\boldsymbol{U}^\dagger\left(\boldsymbol{\theta}=\boldsymbol{0}\right)

        This way some of the gate-error can be build into the read-out correlation matrix.

        #. https://qiskit.org/textbook/ch-quantum-hardware/measurement-error-mitigation.html

        Args:
            shots: Number of shots if they are meant to differ from QI internal shot number.

        """
        print("Measuring error mitigation read-out matrix.")
        self._save_layout = True
        if self.num_qubits > 8:
            raise ValueError("Current implementation does not scale above 8 qubits?")
        if self.do_M_ansatz0:
<<<<<<< HEAD
            ansatz = self.circuit
            if self.ISA:
                # Negate the Hartree-Fock State.
                # Only X Gates. Should need no transpilation.
                ansatz = ansatz.compose(
                    HartreeFock(self.num_orbs, self.num_elec, self.mapper), qubits=self._layout_indices
                )
            else:
                ansatz = ansatz.compose(HartreeFock(self.num_orbs, self.num_elec, self.mapper))
=======
            ansatz = self.ansatz_circuit
>>>>>>> f16555d2
        else:
            ansatz = QuantumCircuit(self.num_qubits)  # empty circuit
        M = np.zeros((2**self.num_qubits, 2**self.num_qubits))
        ansatz_list = [None] * 2**self.num_qubits
        if self.ISA:
            for nr, comb in enumerate(itertools.product([0, 1], repeat=self.num_qubits)):
                ansatzX = ansatz.copy()
                for i, bit in enumerate(comb[::-1]):  # because of Qiskit ordering
                    if bit == 1:
                        ansatzX.x(self._measurement_indices[i])
                # Make list of custom ansatz
                ansatz_list[nr] = ansatzX
            # Simulate all elements with one device call
            Px_list = self._one_call_sampler_distributions(
                "Z" * self.num_qubits,
                [[10**-8] * len(ansatz.parameters)] * len(ansatz_list),
                ansatz_list,
                overwrite_shots=shots,
            )
        else:
            for nr, comb in enumerate(itertools.product([0, 1], repeat=self.num_qubits)):
                ansatzX = ansatz.copy()
                for i, bit in enumerate(comb[::-1]):  # because of Qiskit ordering
                    if bit == 1:
                        ansatzX.x(i)
                # Make list of custom ansatz
                ansatz_list[nr] = ansatzX
            # Simulate all elements with one device call
            Px_list = self._one_call_sampler_distributions(
                "Z" * self.num_qubits,
                [[10**-8] * len(ansatz.parameters)] * len(ansatz_list),
                ansatz_list,
                overwrite_shots=shots,
            )
        # Construct M
        for idx2, Px in enumerate(Px_list):
            for idx1, prob in Px.items():
                M[idx1, idx2] = prob
        self._Minv = np.linalg.inv(M)

    def get_info(self) -> None:
        """Get infos about settings."""
        if isinstance(self.ansatz, QuantumCircuit):
            data = f"Your settings are:\n {'Ansatz:':<20} {'custom circuit'}\n {'Number of shots:':<20} {self.shots}\n"
        else:
            data = f"Your settings are:\n {'Ansatz:':<20} {self.ansatz}\n {'Number of shots:':<20} {self.shots}\n"
        data += f" {'ISA':<20} {self.ISA}\n {'Transpiled circuit':<20} {self._transpiled}\n {'Primitive:':<20} {self._primitive.__class__.__name__}\n"
        data += f" {'Post-processing:':<20} {self.do_postselection}"
        if self.do_M_mitigation:
            data += (
                f"\n {'M mitigation:':<20} {self.do_M_mitigation}\n {'M Ansatz0:':<20} {self.do_M_ansatz0}"
            )
        if self.ISA:
            data += f"\n {'Circuit layout:':<20} {self._measurement_indices}"
            if self._internal_pm:
                data += f"\n {'Transpiled backend:':<20} {self._primitive_backend}\n {'Transpiled opt. level:':<20} {self._primitive_level}"
            if isinstance(self._primitive, BaseSamplerV2) and hasattr(self._primitive.options, "twirling"):
                data += f"\n {'Pauli twirling:':<20} {self._primitive.options.twirling.enable_gates}\n {'Dynamic decoupling:':<20} {self._primitive.options.dynamical_decoupling.enable}"
        print(data)<|MERGE_RESOLUTION|>--- conflicted
+++ resolved
@@ -1238,19 +1238,7 @@
         if self.num_qubits > 8:
             raise ValueError("Current implementation does not scale above 8 qubits?")
         if self.do_M_ansatz0:
-<<<<<<< HEAD
-            ansatz = self.circuit
-            if self.ISA:
-                # Negate the Hartree-Fock State.
-                # Only X Gates. Should need no transpilation.
-                ansatz = ansatz.compose(
-                    HartreeFock(self.num_orbs, self.num_elec, self.mapper), qubits=self._layout_indices
-                )
-            else:
-                ansatz = ansatz.compose(HartreeFock(self.num_orbs, self.num_elec, self.mapper))
-=======
             ansatz = self.ansatz_circuit
->>>>>>> f16555d2
         else:
             ansatz = QuantumCircuit(self.num_qubits)  # empty circuit
         M = np.zeros((2**self.num_qubits, 2**self.num_qubits))
