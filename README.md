[![Documentation Status](https://readthedocs.org/projects/slowquant/badge/?version=latest)](http://slowquant.readthedocs.io/en/latest/?badge=latest)

# SlowQuant

![SlowQuant logo](https://cloud.githubusercontent.com/assets/11976167/26658726/5e125b02-466c-11e7-8790-8412789fc9fb.jpg)

SlowQuant is a molecular quantum chemistry program written in Python for classic and quantum computing.
Its specialty is unitary coupled cluster and (time-dependent) linear response in various novel parametrization schemes.
Even the computational demanding parts are written in Python, so it lacks speed, thus the name SlowQuant.

Documentation can be found at:

http://slowquant.readthedocs.io/en/latest/

## Quantum Computing, Variational Quantum Eigensolver

- tUCCSD (trotterized UCCSD through Qiskit)
- fUCCSD (factorized UCCSD)
- tUPS (tiled Unitary Product State)
- Naive Linear Response SD, with singlet spin-adapted operators
- Projected Linear Response SD, with singlet spin-adapted operators

These features are also implemented with the active-space approximation and orbital-optimization.
Suitable for ideal simulator, shot noise simulator, or quantum hardware via IBM Quantum Hub (Interface via Qiskit)

## Conventional Computing, Unitary Coupled Cluster

Current implementation supports:

- UCCSD, spin-adapted operators
- UCCSDTQ56
- Linear Response SD, spin-adapted operators
- Linear Response SDTQ56

These features are also implemented with the active-space approximation and orbital-optimization.

## Usual features

SlowQuant also got some conventional methods, such as Hartree-Fock and molecular integrals.
Just use [PySCF](https://github.com/pyscf/pyscf) instead.

## Cited in

<<<<<<< HEAD
- Ziems, Karl Michael, et al. "Understanding and mitigating noise in molecular quantum linear response for spectroscopic properties on quantum computers." arXiv preprint arXiv:2408.09308 (2024).
- Kjellgren, Erik Rosendahl, et al. "Divergences in classical and quantum linear response and equation of motion formulations." arXiv preprint arXiv:2406.17141 (2024).
- von Buchwald, Theo Juncker, et al. "Reduced density matrix formulation of quantum linear response." Journal of Chemical Theory and Computation (2024)..
- Chan, Matthew, et al. "The tale of HORTON: Lessons learned in a decade of scientific software development." The Journal of Chemical Physics 160.16 (2024).
- Ziems, Karl Michael, et al. "Which options exist for NISQ-friendly linear response formulations?." Journal of Chemical Theory and Computation (2024).
=======
- Ziems, K. M., Kjellgren, E. R., Sauer, S., Kongsted, J., & Coriani, S. (2024). Understanding and mitigating noise in molecular quantum linear response for spectroscopic properties on quantum computers. arXiv preprint arXiv:2408.09308.
- Kjellgren, E. R., Reinholdt, P., Ziems, K. M., Sauer, S., Coriani, S., & Kongsted, J. (2024). Divergences in classical and quantum linear response and equation of motion formulations. The Journal of Chemical Physics, 161(12).
- von Buchwald, T. J., Ziems, K. M., Kjellgren, E. R., Sauer, S. P., Kongsted, J., & Coriani, S. (2024). Reduced density matrix formulation of quantum linear response. Journal of Chemical Theory and Computation, 20(16), 7093-7101.
- Chan, M., Verstraelen, T., Tehrani, A., Richer, M., Yang, X. D., Kim, T. D., ... & Ayers, P. W. (2024). The tale of HORTON: Lessons learned in a decade of scientific software development. The Journal of Chemical Physics, 160(16).
- Ziems, K. M., Kjellgren, E. R., Reinholdt, P., Jensen, P. W., Sauer, S. P., Kongsted, J., & Coriani, S. (2024). Which options exist for NISQ-friendly linear response formulations?. Journal of Chemical Theory and Computation, 20(9), 3551-3565.
>>>>>>> b6d21e13
- Chaves, B. D. P. G. (2023). Desenvolvimentos em python aplicados ao ensino da química quântica.
- Lehtola, S., & Karttunen, A. J. (2022). Free and open source software for computational chemistry education. Wiley Interdisciplinary Reviews: Computational Molecular Science, 12(5), e1610.

## Feature Graveyard

| Feature               | Last living commit                       |
|-----------------------|------------------------------------------|
| KS-DFT                | 1b9c5669ab72dfceee0a69c8dca1c67dd4b31bfd |
| MP2                   | 46bf811dfcf217ce0c37ddec77d34ef00da769c3 |
| RPA                   | 46bf811dfcf217ce0c37ddec77d34ef00da769c3 |
| Geometry Optimization | 46bf811dfcf217ce0c37ddec77d34ef00da769c3 |
| CIS                   | 46bf811dfcf217ce0c37ddec77d34ef00da769c3 |
| CCSD                  | 46bf811dfcf217ce0c37ddec77d34ef00da769c3 |
| CCSD(T)               | 46bf811dfcf217ce0c37ddec77d34ef00da769c3 |
| BOMD                  | 46bf811dfcf217ce0c37ddec77d34ef00da769c3 |<|MERGE_RESOLUTION|>--- conflicted
+++ resolved
@@ -41,19 +41,11 @@
 
 ## Cited in
 
-<<<<<<< HEAD
-- Ziems, Karl Michael, et al. "Understanding and mitigating noise in molecular quantum linear response for spectroscopic properties on quantum computers." arXiv preprint arXiv:2408.09308 (2024).
-- Kjellgren, Erik Rosendahl, et al. "Divergences in classical and quantum linear response and equation of motion formulations." arXiv preprint arXiv:2406.17141 (2024).
-- von Buchwald, Theo Juncker, et al. "Reduced density matrix formulation of quantum linear response." Journal of Chemical Theory and Computation (2024)..
-- Chan, Matthew, et al. "The tale of HORTON: Lessons learned in a decade of scientific software development." The Journal of Chemical Physics 160.16 (2024).
-- Ziems, Karl Michael, et al. "Which options exist for NISQ-friendly linear response formulations?." Journal of Chemical Theory and Computation (2024).
-=======
 - Ziems, K. M., Kjellgren, E. R., Sauer, S., Kongsted, J., & Coriani, S. (2024). Understanding and mitigating noise in molecular quantum linear response for spectroscopic properties on quantum computers. arXiv preprint arXiv:2408.09308.
 - Kjellgren, E. R., Reinholdt, P., Ziems, K. M., Sauer, S., Coriani, S., & Kongsted, J. (2024). Divergences in classical and quantum linear response and equation of motion formulations. The Journal of Chemical Physics, 161(12).
 - von Buchwald, T. J., Ziems, K. M., Kjellgren, E. R., Sauer, S. P., Kongsted, J., & Coriani, S. (2024). Reduced density matrix formulation of quantum linear response. Journal of Chemical Theory and Computation, 20(16), 7093-7101.
 - Chan, M., Verstraelen, T., Tehrani, A., Richer, M., Yang, X. D., Kim, T. D., ... & Ayers, P. W. (2024). The tale of HORTON: Lessons learned in a decade of scientific software development. The Journal of Chemical Physics, 160(16).
 - Ziems, K. M., Kjellgren, E. R., Reinholdt, P., Jensen, P. W., Sauer, S. P., Kongsted, J., & Coriani, S. (2024). Which options exist for NISQ-friendly linear response formulations?. Journal of Chemical Theory and Computation, 20(9), 3551-3565.
->>>>>>> b6d21e13
 - Chaves, B. D. P. G. (2023). Desenvolvimentos em python aplicados ao ensino da química quântica.
 - Lehtola, S., & Karttunen, A. J. (2022). Free and open source software for computational chemistry education. Wiley Interdisciplinary Reviews: Computational Molecular Science, 12(5), e1610.
 
