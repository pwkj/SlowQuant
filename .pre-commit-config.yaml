---
repos:
  - repo: https://github.com/ambv/black
    rev: 25.1.0
    hooks:
      - id: black
        args: ["--target-version", "py312"]
        additional_dependencies:
          - toml

  - repo: https://github.com/pre-commit/pre-commit-hooks
    rev: v5.0.0
    hooks:
      - id: check-added-large-files
      - id: check-case-conflict
      - id: check-docstring-first
      - id: check-yaml
      - id: end-of-file-fixer
      - id: forbid-new-submodules
      - id: file-contents-sorter
        files: ".gitignore"
      - id: mixed-line-ending
      - id: requirements-txt-fixer
      - id: trailing-whitespace

  - repo: https://github.com/pre-commit/mirrors-mypy
    rev: v1.15.0
    hooks:
      - id: mypy

  - repo: https://github.com/PyCQA/isort
    rev: 6.0.1
    hooks:
      - id: isort
        args: ["--profile", "black"]

  - repo: https://github.com/PyCQA/pylint
<<<<<<< HEAD
    rev: v3.3.5
=======
    rev: v3.3.6
>>>>>>> 5e07cdb8
    hooks:
      - id: pylint
        args: ["--rcfile=.pylintrc"]

  - repo: https://github.com/PyCQA/flake8
<<<<<<< HEAD
    rev: 7.1.2
=======
    rev: 7.2.0
>>>>>>> 5e07cdb8
    hooks:
      - id: flake8
        additional_dependencies: [pep8-naming]
        args: [--config=.flake8]

  - repo: https://github.com/pycqa/pydocstyle
    rev: 6.3.0
    hooks:
      - id: pydocstyle
        args:
          - --ignore=D100,D101,D104,D203,D213,D403,D406,D407,D413<|MERGE_RESOLUTION|>--- conflicted
+++ resolved
@@ -35,21 +35,13 @@
         args: ["--profile", "black"]
 
   - repo: https://github.com/PyCQA/pylint
-<<<<<<< HEAD
-    rev: v3.3.5
-=======
     rev: v3.3.6
->>>>>>> 5e07cdb8
     hooks:
       - id: pylint
         args: ["--rcfile=.pylintrc"]
 
   - repo: https://github.com/PyCQA/flake8
-<<<<<<< HEAD
-    rev: 7.1.2
-=======
     rev: 7.2.0
->>>>>>> 5e07cdb8
     hooks:
       - id: flake8
         additional_dependencies: [pep8-naming]
