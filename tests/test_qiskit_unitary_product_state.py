# type: ignore
import numpy as np
import pyscf
from qiskit_aer.primitives import Sampler
from qiskit_nature.second_q.mappers import JordanWignerMapper

import slowquant.SlowQuant as sq
from slowquant.qiskit_interface.circuit_wavefunction import WaveFunctionCircuit
from slowquant.qiskit_interface.interface import QuantumInterface
from slowquant.unitary_coupled_cluster.ups_wavefunction import WaveFunctionUPS


def test_tups() -> None:
    """Test tUPS is conventional <--> qiskit compatibile."""
    # Setup initial stuff
    SQobj = sq.SlowQuant()
    SQobj.set_molecule(
        """Li 0.0           0.0  0.0;
           H  1.6717072740  0.0  0.0;""",
        distance_unit="angstrom",
    )
    SQobj.set_basis_set("STO-3G")
    SQobj.init_hartree_fock()
    SQobj.hartree_fock.run_restricted_hartree_fock()
    h_core = SQobj.integral.kinetic_energy_matrix + SQobj.integral.nuclear_attraction_matrix
    g_eri = SQobj.integral.electron_repulsion_tensor

    # Conventional UPS wave function
    WF = WaveFunctionUPS(
        SQobj.molecule.number_electrons,
        (2, 2),
        SQobj.hartree_fock.mo_coeff,
        h_core,
        g_eri,
        "tUPS",
        ansatz_options={"n_layers": 1, "skip_last_singles": True},
        include_active_kappa=True,
    )
    WF.run_wf_optimization_1step("SLSQP", True)

    assert abs(WF.energy_elec - -8.82891657651419) < 10**-8

    # Circuit based UPS wave function
    mapper = JordanWignerMapper()
    primitive = Sampler(run_options={"shots": None})
    QI = QuantumInterface(
        primitive, "tUPS", mapper, ansatz_options={"n_layers": 1, "skip_last_singles": True}
    )
    qWF = WaveFunctionCircuit(
        SQobj.molecule.number_electrons,
        (2, 2),
        WF.c_mo,
        h_core,
        g_eri,
        QI,
    )
    qWF.thetas = WF.thetas

    assert abs(qWF.energy_elec - -8.82891657651419) < 10**-8


def test_fucc() -> None:
    """Test fUCC is conventional <--> qiskit compatibile."""
    # Setup initial stuff
    SQobj = sq.SlowQuant()
    SQobj.set_molecule(
        """Li 0.0           0.0  0.0;
           H  1.6717072740  0.0  0.0;""",
        distance_unit="angstrom",
    )
    SQobj.set_basis_set("STO-3G")
    SQobj.init_hartree_fock()
    SQobj.hartree_fock.run_restricted_hartree_fock()
    h_core = SQobj.integral.kinetic_energy_matrix + SQobj.integral.nuclear_attraction_matrix
    g_eri = SQobj.integral.electron_repulsion_tensor

    # Conventional UPS wave function
    WF = WaveFunctionUPS(
        SQobj.molecule.number_electrons,
        (2, 2),
        SQobj.hartree_fock.mo_coeff,
        h_core,
        g_eri,
        "fUCC",
        ansatz_options={},
        include_active_kappa=True,
    )
    WF.run_wf_optimization_1step("SLSQP", True)

    assert abs(WF.energy_elec - -8.828916576513892) < 10**-8

    # Circuit based UPS wave function
    mapper = JordanWignerMapper()
    primitive = Sampler(run_options={"shots": None})
    QI = QuantumInterface(primitive, "fUCCSD", mapper, ansatz_options={})
    qWF = WaveFunctionCircuit(
        SQobj.molecule.number_electrons,
        (2, 2),
        WF.c_mo,
        h_core,
        g_eri,
        QI,
    )
    qWF.thetas = WF.thetas

    assert abs(qWF.energy_elec - -8.828916576513892) < 10**-8


def test_ksafupccgsd() -> None:
    """Test k-SAfUpCCGSD is conventional <--> qiskit compatibile."""
    # Setup initial stuff
    SQobj = sq.SlowQuant()
    SQobj.set_molecule(
        """Li 0.0           0.0  0.0;
           H  1.6717072740  0.0  0.0;""",
        distance_unit="angstrom",
    )
    SQobj.set_basis_set("STO-3G")
    SQobj.init_hartree_fock()
    SQobj.hartree_fock.run_restricted_hartree_fock()
    h_core = SQobj.integral.kinetic_energy_matrix + SQobj.integral.nuclear_attraction_matrix
    g_eri = SQobj.integral.electron_repulsion_tensor

    # Conventional UPS wave function
    WF = WaveFunctionUPS(
        SQobj.molecule.number_electrons,
        (2, 2),
        SQobj.hartree_fock.mo_coeff,
        h_core,
        g_eri,
        "kSAfUpCCGSD",
        ansatz_options={"n_layers": 1},
        include_active_kappa=True,
    )
    WF.run_wf_optimization_1step("SLSQP", True)

    assert abs(WF.energy_elec - -8.828916576543133) < 10**-8

    # Circuit based UPS wave function
    mapper = JordanWignerMapper()
    primitive = Sampler(run_options={"shots": None})
    QI = QuantumInterface(primitive, "kSAfUpCCGSD", mapper, ansatz_options={"n_layers": 1})
    qWF = WaveFunctionCircuit(
        SQobj.molecule.number_electrons,
        (2, 2),
        WF.c_mo,
        h_core,
        g_eri,
        QI,
    )
    qWF.thetas = WF.thetas

    assert abs(qWF.energy_elec - -8.828916576543133) < 10**-8


def test_duccsd() -> None:
    """Test dUCCSD is conventional <--> qiskit compatibile."""
    # Setup initial stuff
    SQobj = sq.SlowQuant()
    SQobj.set_molecule(
        """Li 0.0           0.0  0.0;
           H  1.6717072740  0.0  0.0;""",
        distance_unit="angstrom",
    )
    SQobj.set_basis_set("STO-3G")
    SQobj.init_hartree_fock()
    SQobj.hartree_fock.run_restricted_hartree_fock()
    h_core = SQobj.integral.kinetic_energy_matrix + SQobj.integral.nuclear_attraction_matrix
    g_eri = SQobj.integral.electron_repulsion_tensor

    # Conventional UPS wave function
    WF = WaveFunctionUPS(
        SQobj.molecule.number_electrons,
        (2, 2),
        SQobj.hartree_fock.mo_coeff,
        h_core,
        g_eri,
        "dUCCSD",
        ansatz_options={},
        include_active_kappa=True,
    )
    WF.run_wf_optimization_1step("SLSQP", True)

    assert abs(WF.energy_elec - -8.82891657653415) < 10**-8

    # Circuit based UPS wave function
    mapper = JordanWignerMapper()
    primitive = Sampler(run_options={"shots": None})
<<<<<<< HEAD
    QI = QuantumInterface(primitive, "dUCCSD", mapper, ansatz_options={})
    qWF = WaveFunctionQC(
        SQobj.molecule.number_bf * 2,
=======
    QI = QuantumInterface(primitive, "SDSfUCCSD", mapper, ansatz_options={})
    qWF = WaveFunctionCircuit(
>>>>>>> fbde08b7
        SQobj.molecule.number_electrons,
        (2, 2),
        WF.c_mo,
        h_core,
        g_eri,
        QI,
    )
    qWF.thetas = WF.thetas

    assert abs(qWF.energy_elec - -8.82891657653415) < 10**-8


def test_ksadupccgsd() -> None:
    """Test k-SAdUpCCGSD is conventional <--> qiskit compatibile."""
    # Setup initial stuff
    SQobj = sq.SlowQuant()
    SQobj.set_molecule(
        """Li 0.0           0.0  0.0;
           H  1.6717072740  0.0  0.0;""",
        distance_unit="angstrom",
    )
    SQobj.set_basis_set("STO-3G")
    SQobj.init_hartree_fock()
    SQobj.hartree_fock.run_restricted_hartree_fock()
    h_core = SQobj.integral.kinetic_energy_matrix + SQobj.integral.nuclear_attraction_matrix
    g_eri = SQobj.integral.electron_repulsion_tensor

    # Conventional UPS wave function
    WF = WaveFunctionUPS(
        SQobj.molecule.number_electrons,
        (2, 2),
        SQobj.hartree_fock.mo_coeff,
        h_core,
        g_eri,
        "kSAdUpCCGSD",
        ansatz_options={"n_layers": 1},
        include_active_kappa=True,
    )
    WF.run_wf_optimization_1step("SLSQP", True)

    assert abs(WF.energy_elec - -8.828916576542285) < 10**-8

    # Circuit based UPS wave function
    mapper = JordanWignerMapper()
    primitive = Sampler(run_options={"shots": None})
<<<<<<< HEAD
    QI = QuantumInterface(primitive, "kSAdUpCCGSD", mapper, ansatz_options={"n_layers": 1})
    qWF = WaveFunctionQC(
        SQobj.molecule.number_bf * 2,
=======
    QI = QuantumInterface(primitive, "kSASDSfUpCCGSD", mapper, ansatz_options={"n_layers": 1})
    qWF = WaveFunctionCircuit(
>>>>>>> fbde08b7
        SQobj.molecule.number_electrons,
        (2, 2),
        WF.c_mo,
        h_core,
        g_eri,
        QI,
    )
    qWF.thetas = WF.thetas

    assert abs(qWF.energy_elec - -8.828916576542285) < 10**-8


def test_lih_fucc_allparameters() -> None:
    """Tests that a change in all parameters in fucc works.

    This example was used to test a bug in post-selection.
    """
    atom = "Li .0 .0 .0; H .0 .0 1.672"
    basis = "sto3g"

    # PySCF
    mol = pyscf.M(atom=atom, basis=basis, unit="angstrom")
    rhf = pyscf.scf.RHF(mol).run()

    # SlowQuant
    WF = WaveFunctionUPS(
        mol.nelectron,
        (2, 3),
        rhf.mo_coeff,
        mol.intor("int1e_kin") + mol.intor("int1e_nuc"),
        mol.intor("int2e"),
        "fUCC",
    )
    sampler = Sampler()
    mapper = JordanWignerMapper()

    QI = QuantumInterface(sampler, "fUCCSD", mapper)

    qWF = WaveFunctionCircuit(
        mol.nelectron,
        (2, 3),
        WF.c_mo,
        mol.intor("int1e_kin") + mol.intor("int1e_nuc"),
        mol.intor("int2e"),
        QI,
    )
    for n in range(len(WF.thetas)):
        thetas = np.zeros(len(WF.thetas))
        thetas[n] = 1
        WF.thetas = thetas
<<<<<<< HEAD
        qWF.ansatz_parameters = thetas
        assert abs(qWF.energy_elec - WF.energy_elec) < 10**-12
=======
        qWF.thetas = thetas
        assert abs(qWF.energy_elec - WF.energy_elec) < 10**-10


def test_lih_fucc_mappings() -> None:
    """Tests that parity mapping and jw mapping gives the same for fUCC type wave function."""
    atom = "Li .0 .0 .0; H .0 .0 1.672"
    basis = "sto3g"

    # PySCF
    mol = pyscf.M(atom=atom, basis=basis, unit="angstrom")
    rhf = pyscf.scf.RHF(mol).run()

    # SlowQuant
    WF = WaveFunctionUPS(
        mol.nelectron,
        (2, 5),
        rhf.mo_coeff,
        mol.intor("int1e_kin") + mol.intor("int1e_nuc"),
        mol.intor("int2e"),
        "fUCCSD",
    )
    assert abs(WF.energy_elec - -8.808220920154708) < 10**-10

    sampler = Sampler()
    mapper = JordanWignerMapper()
    QI = QuantumInterface(sampler, "fUCCSD", mapper)
    qWF = WaveFunctionCircuit(
        mol.nelectron,
        (2, 5),
        WF.c_mo,
        mol.intor("int1e_kin") + mol.intor("int1e_nuc"),
        mol.intor("int2e"),
        QI,
    )
    qWF.thetas = WF.thetas
    assert abs(qWF.energy_elec - WF.energy_elec) < 10**-10

    sampler = Sampler()
    mapper = ParityMapper((1, 1))
    QI = QuantumInterface(sampler, "fUCCSD", mapper)
    qWF = WaveFunctionCircuit(
        mol.nelectron,
        (2, 5),
        WF.c_mo,
        mol.intor("int1e_kin") + mol.intor("int1e_nuc"),
        mol.intor("int2e"),
        QI,
    )
    qWF.thetas = WF.thetas
    assert abs(qWF.energy_elec - WF.energy_elec) < 10**-10


def test_lih_sdsfucc_mappings() -> None:
    """Tests that parity mapping and jw mapping gives the same for SDSfUCC type wave function."""
    atom = "Li .0 .0 .0; H .0 .0 1.672"
    basis = "sto3g"

    # PySCF
    mol = pyscf.M(atom=atom, basis=basis, unit="angstrom")
    rhf = pyscf.scf.RHF(mol).run()

    # SlowQuant
    WF = WaveFunctionUPS(
        mol.nelectron,
        (2, 5),
        rhf.mo_coeff,
        mol.intor("int1e_kin") + mol.intor("int1e_nuc"),
        mol.intor("int2e"),
        "SDSfUCCSD",
    )
    assert abs(WF.energy_elec - -8.808220920154705) < 10**-10

    sampler = Sampler()
    mapper = JordanWignerMapper()
    QI = QuantumInterface(sampler, "SDSfUCCSD", mapper)
    qWF = WaveFunctionCircuit(
        mol.nelectron,
        (2, 5),
        WF.c_mo,
        mol.intor("int1e_kin") + mol.intor("int1e_nuc"),
        mol.intor("int2e"),
        QI,
    )
    qWF.thetas = WF.thetas
    assert abs(qWF.energy_elec - WF.energy_elec) < 10**-10

    sampler = Sampler()
    mapper = ParityMapper((1, 1))
    QI = QuantumInterface(sampler, "SDSfUCCSD", mapper)
    qWF = WaveFunctionCircuit(
        mol.nelectron,
        (2, 5),
        WF.c_mo,
        mol.intor("int1e_kin") + mol.intor("int1e_nuc"),
        mol.intor("int2e"),
        QI,
    )
    qWF.thetas = WF.thetas
    assert abs(qWF.energy_elec - WF.energy_elec) < 10**-10


def test_lih_tups_mappings() -> None:
    """Tests that parity mapping and jw mapping gives the same for tUPS type wave function."""
    atom = "Li .0 .0 .0; H .0 .0 1.672"
    basis = "sto3g"

    # PySCF
    mol = pyscf.M(atom=atom, basis=basis, unit="angstrom")
    rhf = pyscf.scf.RHF(mol).run()

    # SlowQuant
    WF = WaveFunctionUPS(
        mol.nelectron,
        (2, 5),
        rhf.mo_coeff,
        mol.intor("int1e_kin") + mol.intor("int1e_nuc"),
        mol.intor("int2e"),
        "tUPS",
        ansatz_options={"n_layers": 4},
    )
    assert abs(WF.energy_elec - -8.808220920154707) < 10**-10

    sampler = Sampler()
    mapper = JordanWignerMapper()
    QI = QuantumInterface(sampler, "tUPS", mapper, ansatz_options={"n_layers": 4})
    qWF = WaveFunctionCircuit(
        mol.nelectron,
        (2, 5),
        WF.c_mo,
        mol.intor("int1e_kin") + mol.intor("int1e_nuc"),
        mol.intor("int2e"),
        QI,
    )
    qWF.thetas = WF.thetas
    assert abs(qWF.energy_elec - WF.energy_elec) < 10**-10

    sampler = Sampler()
    mapper = ParityMapper((1, 1))
    QI = QuantumInterface(sampler, "tUPS", mapper, ansatz_options={"n_layers": 4})
    qWF = WaveFunctionCircuit(
        mol.nelectron,
        (2, 5),
        WF.c_mo,
        mol.intor("int1e_kin") + mol.intor("int1e_nuc"),
        mol.intor("int2e"),
        QI,
    )
    qWF.thetas = WF.thetas
    assert abs(qWF.energy_elec - WF.energy_elec) < 10**-10
>>>>>>> fbde08b7
<|MERGE_RESOLUTION|>--- conflicted
+++ resolved
@@ -2,7 +2,7 @@
 import numpy as np
 import pyscf
 from qiskit_aer.primitives import Sampler
-from qiskit_nature.second_q.mappers import JordanWignerMapper
+from qiskit_nature.second_q.mappers import JordanWignerMapper, ParityMapper
 
 import slowquant.SlowQuant as sq
 from slowquant.qiskit_interface.circuit_wavefunction import WaveFunctionCircuit
@@ -81,7 +81,7 @@
         SQobj.hartree_fock.mo_coeff,
         h_core,
         g_eri,
-        "fUCC",
+        "fUCCSD",
         ansatz_options={},
         include_active_kappa=True,
     )
@@ -153,8 +153,8 @@
     assert abs(qWF.energy_elec - -8.828916576543133) < 10**-8
 
 
-def test_duccsd() -> None:
-    """Test dUCCSD is conventional <--> qiskit compatibile."""
+def test_sdsfuccsd() -> None:
+    """Test SDSfUCCSD is conventional <--> qiskit compatibile."""
     # Setup initial stuff
     SQobj = sq.SlowQuant()
     SQobj.set_molecule(
@@ -175,7 +175,7 @@
         SQobj.hartree_fock.mo_coeff,
         h_core,
         g_eri,
-        "dUCCSD",
+        "SDSfUCCSD",
         ansatz_options={},
         include_active_kappa=True,
     )
@@ -186,14 +186,8 @@
     # Circuit based UPS wave function
     mapper = JordanWignerMapper()
     primitive = Sampler(run_options={"shots": None})
-<<<<<<< HEAD
-    QI = QuantumInterface(primitive, "dUCCSD", mapper, ansatz_options={})
-    qWF = WaveFunctionQC(
-        SQobj.molecule.number_bf * 2,
-=======
     QI = QuantumInterface(primitive, "SDSfUCCSD", mapper, ansatz_options={})
     qWF = WaveFunctionCircuit(
->>>>>>> fbde08b7
         SQobj.molecule.number_electrons,
         (2, 2),
         WF.c_mo,
@@ -206,8 +200,8 @@
     assert abs(qWF.energy_elec - -8.82891657653415) < 10**-8
 
 
-def test_ksadupccgsd() -> None:
-    """Test k-SAdUpCCGSD is conventional <--> qiskit compatibile."""
+def test_ksasdsfupccgsd() -> None:
+    """Test k-SASDSfUpCCGSD is conventional <--> qiskit compatibile."""
     # Setup initial stuff
     SQobj = sq.SlowQuant()
     SQobj.set_molecule(
@@ -228,7 +222,7 @@
         SQobj.hartree_fock.mo_coeff,
         h_core,
         g_eri,
-        "kSAdUpCCGSD",
+        "kSASDSfUpCCGSD",
         ansatz_options={"n_layers": 1},
         include_active_kappa=True,
     )
@@ -239,14 +233,8 @@
     # Circuit based UPS wave function
     mapper = JordanWignerMapper()
     primitive = Sampler(run_options={"shots": None})
-<<<<<<< HEAD
-    QI = QuantumInterface(primitive, "kSAdUpCCGSD", mapper, ansatz_options={"n_layers": 1})
-    qWF = WaveFunctionQC(
-        SQobj.molecule.number_bf * 2,
-=======
     QI = QuantumInterface(primitive, "kSASDSfUpCCGSD", mapper, ansatz_options={"n_layers": 1})
     qWF = WaveFunctionCircuit(
->>>>>>> fbde08b7
         SQobj.molecule.number_electrons,
         (2, 2),
         WF.c_mo,
@@ -278,7 +266,7 @@
         rhf.mo_coeff,
         mol.intor("int1e_kin") + mol.intor("int1e_nuc"),
         mol.intor("int2e"),
-        "fUCC",
+        "fUCCSD",
     )
     sampler = Sampler()
     mapper = JordanWignerMapper()
@@ -297,10 +285,6 @@
         thetas = np.zeros(len(WF.thetas))
         thetas[n] = 1
         WF.thetas = thetas
-<<<<<<< HEAD
-        qWF.ansatz_parameters = thetas
-        assert abs(qWF.energy_elec - WF.energy_elec) < 10**-12
-=======
         qWF.thetas = thetas
         assert abs(qWF.energy_elec - WF.energy_elec) < 10**-10
 
@@ -450,5 +434,4 @@
         QI,
     )
     qWF.thetas = WF.thetas
-    assert abs(qWF.energy_elec - WF.energy_elec) < 10**-10
->>>>>>> fbde08b7
+    assert abs(qWF.energy_elec - WF.energy_elec) < 10**-10